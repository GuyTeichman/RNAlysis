import pytest
import matplotlib
import os
import statsmodels.stats.multitest as multitest
import copy

from collections import namedtuple
from rnalysis import filtering
from rnalysis.enrichment import *
from rnalysis.enrichment import _generate_upset_srs, _fetch_sets
from rnalysis.utils import enrichment_runner
from tests import __attr_ref__, __biotype_ref__

from tests import __attr_ref__, __biotype_ref__

matplotlib.use('Agg')

up_feature_set = {'WBGene00021187', 'WBGene00195184', 'WBGene00012851', 'WBGene00022486', 'WBGene00011964',
                  'WBGene00012848', 'WBGene00020817', 'WBGene00012452', 'WBGene00016635', 'WBGene00044478',
                  'WBGene00018688', 'WBGene00007489', 'WBGene00019899', 'WBGene00022039', 'WBGene00021188',
                  'WBGene00007523', 'WBGene00195185', 'WBGene00206362', 'WBGene00009453', 'WBGene00017612',
                  'WBGene00018397', 'WBGene00012818', 'WBGene00018204', 'WBGene00018608', 'WBGene00022730',
                  'WBGene00021055', 'WBGene00021189', 'WBGene00007531', 'WBGene00185118', 'WBGene00195186',
                  'WBGene00021019', 'WBGene00001119', 'WBGene00044149', 'WBGene00004120', 'WBGene00013779',
                  'WBGene00044258', 'WBGene00021605', 'WBGene00010067', 'WBGene00017930', 'WBGene00012455',
                  'WBGene00013816', 'WBGene00022728', 'WBGene00206529', 'WBGene00022438', 'WBGene00017631',
                  'WBGene00194708', 'WBGene00018394', 'WBGene00050910', 'WBGene00012909', 'WBGene00018690',
                  'WBGene00007722', 'WBGene00021607', 'WBGene00194982', 'WBGene00206507', 'WBGene00044502',
                  'WBGene00021186', 'WBGene00010769', 'WBGene00008812', 'WBGene00010100', 'WBGene00044439',
                  'WBGene00018252', 'WBGene00022731', 'WBGene00194699', 'WBGene00000443', 'WBGene00010102',
                  'WBGene00012961', 'WBGene00044559', 'WBGene00007674', 'WBGene00011777', 'WBGene00021589',
                  'WBGene00016553', 'WBGene00015321', 'WBGene00019174', 'WBGene00017629', 'WBGene00007091',
                  'WBGene00010507', 'WBGene00008051', 'WBGene00045382', 'WBGene00206492', 'WBGene00006928',
                  'WBGene00009518', 'WBGene00012819', 'WBGene00021375', 'WBGene00015492', 'WBGene00008447',
                  'WBGene00017419', 'WBGene00016520', 'WBGene00017225', 'WBGene00044200', 'WBGene00206390',
                  'WBGene00022523'}


def test_featureset_api():
    up = FeatureSet(up_feature_set)


def test_featureset_change_set_name():
    en = FeatureSet(up_feature_set, set_name='up feature set')
    en.change_set_name('different name')
    assert en.set_name == 'different name'
    en.change_set_name('')
    assert en.set_name == ''

    en = FeatureSet(up_feature_set)
    en.change_set_name('different name')
    assert en.set_name == 'different name'

    with pytest.raises(AssertionError):
        en.change_set_name(5)


def test_featureset_contains():
    truth = {'WBGene00017419', 'WBGene00016520', 'WBGene00017225', 'WBGene00044200', 'WBGene00206390',
             'WBGene00022523', 'WBGene00000001', 'WBGene00000002'}
    f = FeatureSet(truth, 'set name')
    for ind in truth:
        assert ind in f
    assert 'set name' not in f
    assert 'WBGene00000003' not in f


def test_featureset_len():
    l = 20
    f = FeatureSet(set([str(i) for i in range(l)]), 'set name')
    assert len(f) == l


def test_featureset_union():
    other = {'WBGene00017419', 'WBGene00016520', 'WBGene00017225', 'WBGene00044200', 'WBGene00206390',
             'WBGene00022523', 'WBGene00000001', 'WBGene00000002'}
    truth = up_feature_set.union(other)
    up = FeatureSet(up_feature_set)
    other_set = FeatureSet(other)
    union_res = up.union(other_set)
    assert np.all(union_res.gene_set == truth)


def test_featureset_intersection():
    other = {'WBGene00017419', 'WBGene00016520', 'WBGene00017225', 'WBGene00044200', 'WBGene00206390',
             'WBGene00022523', 'WBGene00000001', 'WBGene00000002'}
    truth = {'WBGene00017419', 'WBGene00016520', 'WBGene00017225', 'WBGene00044200', 'WBGene00206390',
             'WBGene00022523'}
    up = FeatureSet(up_feature_set)
    other_set = FeatureSet(other)
    intersection_res = up.intersection(other_set)
    assert np.all(intersection_res.gene_set == truth)


def test_featureset_difference():
    other = {'WBGene00017419', 'WBGene00016520', 'WBGene00017225', 'WBGene00044200', 'WBGene00206390',
             'WBGene00022523', 'WBGene00000001', 'WBGene00000002'}
    truth = {'WBGene00000001', 'WBGene00000002'}
    up = FeatureSet(up_feature_set)
    other_set = FeatureSet(other)
    diff_res = other_set.difference(up)
    assert np.all(diff_res.gene_set == truth)


def test_featureset_symmetric_difference():
    first = {'WBGene00016520', 'WBGene00017225', 'WBGene00044200', 'WBGene00206390'}
    second = {'WBGene00044200', 'WBGene00206390',
              'WBGene00022523', 'WBGene00000001', 'WBGene00000002'}
    truth = {'WBGene00016520', 'WBGene00017225', 'WBGene00022523', 'WBGene00000001', 'WBGene00000002'}
    first_set = FeatureSet(first)
    second_set = FeatureSet(second)
    direction1 = second_set.symmetric_difference(first_set)
    direction2 = first_set.symmetric_difference(second_set)
    assert np.all(direction1.gene_set == truth)
    assert np.all(direction2.gene_set == truth)
    with pytest.raises(TypeError):
        first_set.symmetric_difference(second_set, second)


def test_set_operations_invalid_obj():
    first = {'WBGene00016520', 'WBGene00017225', 'WBGene00044200', 'WBGene00206390'}
    first_ep = FeatureSet(first)
    with pytest.raises(TypeError):
        first_ep.intersection(
            ['WBGene00044200', 'WBGene00206390', 'WBGene00022523', 'WBGene00000001', 'WBGene00000002'])


def test_set_operations_with_set():
    first = {'WBGene00016520', 'WBGene00017225', 'WBGene00044200', 'WBGene00206390'}
    second = {'WBGene00044200', 'WBGene00206390', 'WBGene00022523', 'WBGene00000001', 'WBGene00000002'}
    truth = {'WBGene00016520', 'WBGene00017225', 'WBGene00022523', 'WBGene00000001', 'WBGene00000002'}
    first_set = FeatureSet(first)
    symm_diff = first_set.symmetric_difference(second)
    assert np.all(symm_diff.gene_set == truth)


def test_biotypes():
<<<<<<< HEAD
    truth = general.load_csv('tests/test_files/biotypes_truth.csv', 0)
=======
    truth = io.load_csv('tests/test_files/biotypes_truth.csv', 0)
>>>>>>> 84a84626
    genes = {'WBGene00048865', 'WBGene00000106', 'WBGene00000137', 'WBGene00199484', 'WBGene00268190', 'WBGene00048864',
             'WBGene00268189', 'WBGene00268195', 'WBGene00255734', 'WBGene00199485', 'WBGene00048863', 'WBGene00000019',
             'WBGene00268191', 'WBGene00000041', 'WBGene00199486', 'WBGene00255735', 'WBGene00000105',
             'index_that_is_not_in_biotype_ref_table'}

    en = FeatureSet(genes)
    df = en.biotypes(ref=__biotype_ref__)
    df.sort_index(inplace=True)
    truth.sort_index(inplace=True)
    assert np.all(df == truth)


<<<<<<< HEAD
def test_enrichment_get_ref_biotype():
    truth = general.load_csv('tests/test_files/attr_ref_table_for_tests_biotype.csv', 0)
    genes = {'WBGene00000041', 'WBGene00002074', 'WBGene00000019', 'WBGene00000105', 'WBGene00000106', 'WBGene00199484',
             'WBGene00001436', 'WBGene00000137', 'WBGene00001996', 'WBGene00014208'}
    en = FeatureSet(gene_set=genes, set_name='test_set')
    res, _ = en._enrichment_get_reference(biotype='protein_coding', background_genes=None,
                                          attr_ref_path='tests/test_files/attr_ref_table_for_tests.csv',
                                          biotype_ref_path='tests/test_files/biotype_ref_table_for_tests.csv')
    truth.sort_index(inplace=True)
    res.sort_index(inplace=True)

    assert np.all(res.index == truth.index)
    assert np.all(res.columns == truth.columns)
    assert np.all(res.attribute1.isna() == truth.attribute1.isna())
    assert np.all(res.attribute2.isna() == truth.attribute2.isna())
    print(res.int_index)
    print(truth.int_index)
    assert np.all(res.int_index == truth.int_index)


def test_enrichment_get_ref_custom_background():
    truth = general.load_csv('tests/test_files/attr_ref_table_for_tests_specified_bg.csv', 0)
    bg_genes = {'WBGene00003902', 'WBGene00000106', 'WBGene00001436', 'WBGene00000864', 'WBGene00011910',
                'WBGene00000859', 'WBGene00268189', 'WBGene00000865', 'WBGene00003864', 'WBGene00048863',
                'WBGene00000369', 'WBGene00000863', 'WBGene00002074', 'WBGene00000041', 'WBGene00199486',
                'WBGene00000105', 'WBGene00001131'}
    genes = {'WBGene00000041', 'WBGene00002074', 'WBGene00000019', 'WBGene00000105', 'WBGene00000106', 'WBGene00199484',
             'WBGene00001436', 'WBGene00000137', 'WBGene00001996', 'WBGene00014208'}
    en = FeatureSet(gene_set=genes, set_name='test_set')

    res, _ = en._enrichment_get_reference(biotype='all', background_genes=bg_genes,
                                          attr_ref_path='tests/test_files/attr_ref_table_for_tests.csv',
                                          biotype_ref_path='tests/test_files/biotype_ref_table_for_tests.csv')
    truth.sort_index(inplace=True)
    res.sort_index(inplace=True)

    assert np.all(res.index == truth.index)
    assert np.all(res.columns == truth.columns)
    assert np.all(res.attribute1.isna() == truth.attribute1.isna())
    assert np.all(res.attribute2.isna() == truth.attribute2.isna())
    assert np.all(res.int_index == truth.int_index)


def test_enrichment_get_ref_custom_background_from_featureset_object():
    truth = general.load_csv('tests/test_files/attr_ref_table_for_tests_specified_bg.csv', 0)
    bg_genes = {'WBGene00003902', 'WBGene00000106', 'WBGene00001436', 'WBGene00000864', 'WBGene00011910',
                'WBGene00000859', 'WBGene00268189', 'WBGene00000865', 'WBGene00003864', 'WBGene00048863',
                'WBGene00000369', 'WBGene00000863', 'WBGene00002074', 'WBGene00000041', 'WBGene00199486',
                'WBGene00000105', 'WBGene00001131'}
    genes = {'WBGene00000041', 'WBGene00002074', 'WBGene00000019', 'WBGene00000105', 'WBGene00000106', 'WBGene00199484',
             'WBGene00001436', 'WBGene00000137', 'WBGene00001996', 'WBGene00014208'}
    en = FeatureSet(gene_set=genes, set_name='test_set')
    bg_en = FeatureSet(bg_genes, 'background genes')
    res, _ = en._enrichment_get_reference(biotype='all', background_genes=bg_en,
                                          attr_ref_path='tests/test_files/attr_ref_table_for_tests.csv',
                                          biotype_ref_path='tests/test_files/biotype_ref_table_for_tests.csv')
    truth.sort_index(inplace=True)
    res.sort_index(inplace=True)


def test_enrichment_get_ref_custom_background_from_filter_object():
    truth = general.load_csv('tests/test_files/attr_ref_table_for_tests_specified_bg.csv', 0)
    bg_genes = filtering.CountFilter(r'tests/test_files/test_bg_genes_from_filter_object.csv')
    genes = {'WBGene00000041', 'WBGene00002074', 'WBGene00000019', 'WBGene00000105', 'WBGene00000106', 'WBGene00199484',
             'WBGene00001436', 'WBGene00000137', 'WBGene00001996', 'WBGene00014208'}
    en = FeatureSet(gene_set=genes, set_name='test_set')

    res, _ = en._enrichment_get_reference(biotype='all', background_genes=bg_genes,
                                          attr_ref_path='tests/test_files/attr_ref_table_for_tests.csv',
                                          biotype_ref_path='tests/test_files/biotype_ref_table_for_tests.csv')
    truth.sort_index(inplace=True)
    res.sort_index(inplace=True)

    assert np.all(res.index == truth.index)
    assert np.all(res.columns == truth.columns)
    assert np.all(res.attribute1.isna() == truth.attribute1.isna())
    assert np.all(res.attribute2.isna() == truth.attribute2.isna())
    assert np.all(res.int_index == truth.int_index)

    assert np.all(res.index == truth.index)
    assert np.all(res.columns == truth.columns)
    assert np.all(res.attribute1.isna() == truth.attribute1.isna())
    assert np.all(res.attribute2.isna() == truth.attribute2.isna())
    assert np.all(res.int_index == truth.int_index)


=======
>>>>>>> 84a84626
def tests_enrichment_randomization_api():
    genes = {'WBGene00048865', 'WBGene00000864', 'WBGene00000105', 'WBGene00001996', 'WBGene00011910', 'WBGene00268195'}
    attrs = ['attribute1', 'attribute2']
    en = FeatureSet(gene_set=genes, set_name='test_set')
<<<<<<< HEAD
    _ = en.enrich_randomization(attrs, reps=1, biotype='all', attr_ref_path='tests/test_files/attr_ref_table_for_tests.csv',
                                biotype_ref_path='tests/test_files/biotype_ref_table_for_tests.csv')
=======
    _ = en.enrich_randomization(attrs, reps=1, biotype='all', attr_ref_path=__attr_ref__,
                                biotype_ref_path=__biotype_ref__)
    plt.close('all')
>>>>>>> 84a84626


def test_enrichment_randomization_reliability():
    genes = {'WBGene00000041', 'WBGene00002074', 'WBGene00000019', 'WBGene00000105', 'WBGene00000106', 'WBGene00199484',
             'WBGene00001436', 'WBGene00000137', 'WBGene00001996', 'WBGene00014208'}
    attrs = ['attribute1', 'attribute2', 'attribute4']
    en = FeatureSet(gene_set=genes, set_name='test_set')
<<<<<<< HEAD
    random_seed = 42

    for i in range(5):
        res1 = en.enrich_randomization(attrs, reps=5000, biotype='all', attr_ref_path='tests/test_files/attr_ref_table_for_tests.csv',
                                       biotype_ref_path='tests/test_files/biotype_ref_table_for_tests.csv', random_seed=random_seed)
        res2 = en.enrich_randomization(attrs, reps=5000, biotype='all', attr_ref_path='tests/test_files/attr_ref_table_for_tests.csv',
                                       biotype_ref_path='tests/test_files/biotype_ref_table_for_tests.csv', random_seed=random_seed + 1)
        res3 = en.enrich_randomization(attrs, reps=5000, biotype='all', attr_ref_path='tests/test_files/attr_ref_table_for_tests.csv',
                                       biotype_ref_path='tests/test_files/biotype_ref_table_for_tests.csv', random_seed=random_seed + 2)
        random_seed += 3
        try:
            for col in ['samples', 'n obs', 'n exp', 'log2_fold_enrichment']:
                assert np.all(res1[col] == res2[col])
                assert np.all(res2[col] == res3[col])
            for randcol in ['pval', 'padj']:
=======
    random_seed = 0

    for i in range(5):
        res1 = en.enrich_randomization(attrs, reps=10000, biotype='all',
                                       attr_ref_path=__attr_ref__,
                                       biotype_ref_path=__biotype_ref__,
                                       random_seed=random_seed)
        res2 = en.enrich_randomization(attrs, reps=10000, biotype='all',
                                       attr_ref_path=__attr_ref__,
                                       biotype_ref_path=__biotype_ref__,
                                       random_seed=random_seed + 1)
        res3 = en.enrich_randomization(attrs, reps=10000, biotype='all',
                                       attr_ref_path=__attr_ref__,
                                       biotype_ref_path=__biotype_ref__,
                                       random_seed=random_seed + 2)
        random_seed += 3
        plt.close('all')
        for col in ['samples', 'obs', 'exp', 'log2_fold_enrichment']:
            assert np.all(res1[col] == res2[col])
            assert np.all(res2[col] == res3[col])
        for randcol in ['pval', 'padj']:
            try:
>>>>>>> 84a84626
                assert np.isclose(res1[randcol], res2[randcol], atol=4 * 10 ** -4, rtol=0.2).all()
                assert np.isclose(res2[randcol], res3[randcol], atol=4 * 10 ** -4, rtol=0.2).all()
                assert np.isclose(res2[randcol], res1[randcol], atol=4 * 10 ** -4, rtol=0.2).all()
                assert np.isclose(res3[randcol], res2[randcol], atol=4 * 10 ** -4, rtol=0.2).all()
<<<<<<< HEAD
        except AssertionError:
            raise AssertionError(f'Enrichment test failed with the random state: \n')


def _enrichment_validity(res, truth):
    for col in ['samples', 'n obs', 'significant']:
        assert np.all(res[col] == truth[col])
    for closecol in ['n exp', 'log2_fold_enrichment']:
        assert np.isclose(res[closecol], truth[closecol], atol=0.0).all()
    for randcol in ['pval']:
        assert np.isclose(res[randcol], truth[randcol], atol=2 * 10 ** -4, rtol=0.25).all()
    pvals = res['pval'].values
    _, padj_truth = multitest.fdrcorrection(pvals, 0.1)
    assert np.isclose(res['padj'].values, padj_truth, atol=0.0).all()


def _enrichment_validity(res, truth):
    for col in ['samples', 'n obs', 'significant']:
        assert np.all(res[col] == truth[col])
    for closecol in ['n exp', 'log2_fold_enrichment']:
=======
            except AssertionError:
                print(res1)
                print(res2)
                print(res3)
                assert False


def _enrichment_validity(res, truth):
    for col in ['samples', 'obs', 'significant']:
        assert np.all(res[col] == truth[col])
    for closecol in ['exp', 'log2_fold_enrichment']:
>>>>>>> 84a84626
        assert np.isclose(res[closecol], truth[closecol], atol=0.0).all()
    for randcol in ['pval']:
        assert np.isclose(res[randcol], truth[randcol], atol=2 * 10 ** -4, rtol=0.25).all()
    pvals = res['pval'].values
    _, padj_truth = multitest.fdrcorrection(pvals, 0.1)
    assert np.isclose(res['padj'].values, padj_truth, atol=0.0).all()


def test_enrichment_randomization_validity():
<<<<<<< HEAD
    truth = general.load_csv('tests/test_files/enrichment_randomization_res.csv', 0)
=======
    truth = io.load_csv('tests/test_files/enrichment_randomization_res.csv', 0)
>>>>>>> 84a84626
    genes = {'WBGene00000041', 'WBGene00002074', 'WBGene00000105', 'WBGene00000106', 'WBGene00199484',
             'WBGene00001436', 'WBGene00000137', 'WBGene00001996', 'WBGene00014208', 'WBGene00001133'}
    attrs = ['attribute1', 'attribute2']
    en = FeatureSet(gene_set=genes, set_name='test_set')
<<<<<<< HEAD
    res = en.enrich_randomization(attrs, reps=100000, biotype='all', attr_ref_path='tests/test_files/attr_ref_table_for_tests.csv',
                                  biotype_ref_path='tests/test_files/biotype_ref_table_for_tests.csv', random_seed=0)
    _enrichment_validity(res, truth)


def test_enrichment_parallel_api():
    genes = {'WBGene00048865', 'WBGene00000864', 'WBGene00000105', 'WBGene00001996', 'WBGene00011910', 'WBGene00268195',
             'WBGene00255734', 'WBGene00048863', 'WBGene00000369', 'WBGene00000863', 'WBGene00000041', 'WBGene00268190',
             'WBGene00199486', 'WBGene00001131', 'WBGene00003902', 'WBGene00001436', 'WBGene00000865', 'WBGene00001132',
             'WBGene00003864', 'WBGene00000019', 'WBGene00014208', 'WBGene00002074', 'WBGene00000106', 'WBGene00000137',
             'WBGene00000859', 'WBGene00268189'}
    attrs = ['attribute1', 'attribute2']
    en = FeatureSet(gene_set=genes, set_name='test_set')
    _ = en.enrich_randomization_parallel(attrs, reps=1, biotype='all', attr_ref_path='tests/test_files/attr_ref_table_for_tests.csv',
                                         biotype_ref_path='tests/test_files/biotype_ref_table_for_tests.csv')
=======
    res = en.enrich_randomization(attrs, reps=100000, biotype='all',
                                  attr_ref_path=__attr_ref__,
                                  biotype_ref_path=__biotype_ref__, random_seed=0)
    plt.close('all')
    _enrichment_validity(res, truth)


def test_enrichment_randomization_parallel_api():
    genes = {'WBGene00048865', 'WBGene00000864', 'WBGene00000105', 'WBGene00001996', 'WBGene00011910', 'WBGene00268195'}
    attrs = ['attribute1', 'attribute2']
    en = FeatureSet(gene_set=genes, set_name='test_set')
    _ = en.enrich_randomization(attrs, reps=1, biotype='all', attr_ref_path=__attr_ref__,
                                biotype_ref_path=__biotype_ref__, parallel=True)
    _ = en.enrich_randomization_parallel(attrs, reps=1, biotype='all', attr_ref_path=__attr_ref__,
                                         biotype_ref_path=__biotype_ref__)
    plt.close('all')
>>>>>>> 84a84626


def test_enrichment_randomization_parallel_reliability():
    genes = {'WBGene00000041', 'WBGene00002074', 'WBGene00000019', 'WBGene00000105', 'WBGene00000106', 'WBGene00199484',
             'WBGene00001436', 'WBGene00000137', 'WBGene00001996', 'WBGene00014208'}
    attrs = ['attribute1', 'attribute2', 'attribute4']
    en = FeatureSet(gene_set=genes, set_name='test_set')
    random_seed = 0

<<<<<<< HEAD
    try:
        for i in range(5):
            res1 = en.enrich_randomization_parallel(attrs, reps=5000, biotype='all',
                                                    attr_ref_path='tests/test_files/attr_ref_table_for_tests.csv',
                                                    biotype_ref_path='tests/test_files/biotype_ref_table_for_tests.csv',
                                                    random_seed=random_seed)
            res2 = en.enrich_randomization_parallel(attrs, reps=5000, biotype='all',
                                                    attr_ref_path='tests/test_files/attr_ref_table_for_tests.csv',
                                                    biotype_ref_path='tests/test_files/biotype_ref_table_for_tests.csv',
                                                    random_seed=random_seed + 1)
            res3 = en.enrich_randomization_parallel(attrs, reps=5000, biotype='all',
                                                    attr_ref_path='tests/test_files/attr_ref_table_for_tests.csv',
                                                    biotype_ref_path='tests/test_files/biotype_ref_table_for_tests.csv',
                                                    random_seed=random_seed + 2)
            random_seed += 3

        for col in ['samples', 'n obs', 'n exp', 'log2_fold_enrichment']:
=======
    for i in range(5):
        res1 = en.enrich_randomization(attrs, reps=10000, biotype='all',
                                       attr_ref_path=__attr_ref__,
                                       biotype_ref_path=__biotype_ref__,
                                       random_seed=random_seed, parallel=True)
        res2 = en.enrich_randomization(attrs, reps=10000, biotype='all',
                                       attr_ref_path=__attr_ref__,
                                       biotype_ref_path=__biotype_ref__,
                                       random_seed=random_seed + 1, parallel=True)
        res3 = en.enrich_randomization(attrs, reps=10000, biotype='all',
                                       attr_ref_path=__attr_ref__,
                                       biotype_ref_path=__biotype_ref__,
                                       random_seed=random_seed + 2, parallel=True)
        random_seed += 3
        plt.close('all')
        for col in ['samples', 'obs', 'exp', 'log2_fold_enrichment']:
>>>>>>> 84a84626
            assert np.all(res1[col] == res2[col])
            assert np.all(res2[col] == res3[col])
        for randcol in ['pval']:
            assert np.isclose(res1[randcol], res2[randcol], atol=4 * 10 ** -4, rtol=0.25).all()
            assert np.isclose(res2[randcol], res3[randcol], atol=4 * 10 ** -4, rtol=0.25).all()
            assert np.isclose(res2[randcol], res1[randcol], atol=4 * 10 ** -4, rtol=0.25).all()
            assert np.isclose(res3[randcol], res2[randcol], atol=4 * 10 ** -4, rtol=0.25).all()
<<<<<<< HEAD
    except AssertionError:
        raise AssertionError(f'Enrichment test failed. ')


def test_enrichment_parallel_validity():
    truth = general.load_csv('tests/test_files/enrichment_randomization_res.csv', 0)
=======


def test_enrichment_parallel_validity():
    truth = io.load_csv('tests/test_files/enrichment_randomization_res.csv', 0)
>>>>>>> 84a84626
    genes = {'WBGene00000041', 'WBGene00002074', 'WBGene00000105', 'WBGene00000106', 'WBGene00199484',
             'WBGene00001436', 'WBGene00000137', 'WBGene00001996', 'WBGene00014208', 'WBGene00001133'}
    attrs = ['attribute1', 'attribute2']
    en = FeatureSet(gene_set=genes, set_name='test_set')
<<<<<<< HEAD
    res = en.enrich_randomization_parallel(attrs, reps=100000, biotype='all',
                                           attr_ref_path='tests/test_files/attr_ref_table_for_tests.csv',
                                           biotype_ref_path='tests/test_files/biotype_ref_table_for_tests.csv', random_seed=0)

    _enrichment_validity(res, truth)
=======
    res = en.enrich_randomization(attrs, reps=100000, biotype='all', attr_ref_path=__attr_ref__,
                                  biotype_ref_path=__biotype_ref__, random_seed=0, parallel=True)
    plt.close('all')
    _enrichment_validity(res, truth)


def test_enrich_hypergeometric_api():
    genes = {'WBGene00048865', 'WBGene00000864', 'WBGene00000105', 'WBGene00001996', 'WBGene00011910', 'WBGene00268195'}
    attrs = ['attribute1', 'attribute2']
    en = FeatureSet(gene_set=genes, set_name='test_set')
    _ = en.enrich_hypergeometric(attrs, biotype='all', attr_ref_path=__attr_ref__, biotype_ref_path=__biotype_ref__)
    plt.close('all')
>>>>>>> 84a84626


def test_enrich_hypergeometric_pvalues():
    truth = io.load_csv('tests/test_files/enrichment_hypergeometric_res.csv', 0)
    genes = {'WBGene00000041', 'WBGene00002074', 'WBGene00000105', 'WBGene00000106', 'WBGene00199484',
             'WBGene00001436', 'WBGene00000137', 'WBGene00001996', 'WBGene00014208', 'WBGene00001133'}
    attrs = ['attribute1', 'attribute2']
    en = FeatureSet(gene_set=genes, set_name='test_set')
<<<<<<< HEAD
    attrs_truth = ['attribute1', 'attribute3', 'attribute4']
    attrs = en._enrichment_get_attrs([0, 2, 3], __attr_ref__)
    assert attrs == attrs_truth

    attr_truth_single = ['attribute4']
    attr = en._enrichment_get_attrs(3, __attr_ref__)
    assert attr == attr_truth_single
=======
    res = en.enrich_hypergeometric(attrs, biotype='all', attr_ref_path=__attr_ref__, biotype_ref_path=__biotype_ref__, )
    plt.close('all')
    _enrichment_validity(res, truth)


def test_save_txt():
    try:
        geneset = {'gene1', 'gene2', 'gene3', 'gene5'}
        en = FeatureSet(geneset, 'my gene set')
        en.save_txt('tests/test_files/tmp_enrichment_txt')

        with open('tests/test_files/tmp_enrichment_txt.txt') as f:
            loaded_geneset = {gene.replace('\n', '') for gene in f}
        assert loaded_geneset == geneset
    except Exception as e:
        raise e
    finally:
        try:
            os.remove('tests/test_files/tmp_enrichment_txt.txt')
        except FileNotFoundError:
            pass
>>>>>>> 84a84626


def test_featureset_from_string(monkeypatch):
    truth = {'gene1', 'gene2', 'gene 5'}
    monkeypatch.setattr('builtins.input', lambda x: 'gene1\ngene2\ngene 5\n')
    en = FeatureSet(None)
    assert en.gene_set == truth


def test_featureset_repr():
    en = FeatureSet({"1", "2", "4", "5"}, 'my very important set')
    assert repr(en) == "FeatureSet: 'my very important set'"


def test_plot_enrichment_results():
    df = pd.read_csv('tests/test_files/enrichment_hypergeometric_res.csv')
    plot_enrichment_results(df, plot_horizontal=True)
    plot_enrichment_results(df, plot_horizontal=False, ylabel='different ylabel', alpha=0.1, name_col='name')
    plt.close('all')


def test_rankedset_api():
    en = RankedSet(['1', '9', '4'], 'name')
    assert en.gene_set == {'1', '9', '4'}
    assert (en.ranked_genes == np.array(['1', '9', '4'], dtype='str')).all()
    assert en.set_name == 'name'


def test_rankedset_repr():
    en = RankedSet(['1', '9', '4'], 'my very important set')
    assert repr(en) == "RankedSet: 'my very important set'"


def test_rankedset_set_ops_return_type():
    r1 = RankedSet(['1', '2', '3', '4'])
    r2 = RankedSet(['3', '4', '5'])
    f1 = FeatureSet(['3', '5', '6', '7', '9'])
    s1 = {'1', '2', '3', '5'}
    assert isinstance(r1.intersection(r2), FeatureSet)
    assert isinstance(r2.union(f1), FeatureSet)
    assert isinstance(r1.difference(s1), FeatureSet)
    assert isinstance(f1.symmetric_difference(r2), FeatureSet)


def _comp_go_res_df(res, truth):
    res.drop('name', axis=1, inplace=True)
    res.rename_axis('go_id')
    assert res.loc[:, ['n', 'obs']].equals(truth.loc[:, ['n', 'obs']])
    assert np.allclose(res.loc[:, ['exp', 'log2fc']], res.loc[:, ['exp', 'log2fc']])
    assert np.allclose(res['pval'], truth['pval'], atol=0)


def test_rankedset_from_ndarray():
    gene_list = ['gene1', 'gene2', 'gene3', 'gene13']
    arr = np.array(gene_list)
    r = RankedSet(arr)
    for i, j in zip(gene_list, r.ranked_genes):
        assert i == j


def test_rankedset_init_invalid_type():
    with pytest.raises(TypeError):
        _ = RankedSet({1, 2, 3})
    with pytest.raises(TypeError):
        _ = RankedSet({1: 2, 3: 4})
    with pytest.raises(TypeError):
        _ = RankedSet(5)


def test_enrich_non_categorical_api():
    ref_table = 'tests/test_files/attr_ref_table_for_non_categorical.csv'
    s = FeatureSet(
        {'WBGene00000001', 'WBGene00000002', 'WBGene00000003', 'WBGene00000004', 'WBGene00000005', 'WBGene00000006',
         'WBGene00000007', 'WBGene00000008', 'WBGene00000009', 'WBGene00000010', 'WBGene00000011', 'WBGene00000012'})
    res = s.non_categorical_enrichment('attr1', biotype='all', parametric_test=True, attr_ref_path=ref_table,
                                       biotype_ref_path=__biotype_ref__)
    assert isinstance(res, pd.DataFrame)
    res = s.non_categorical_enrichment(['attr3', 'attr2', 'attr4'], biotype='protein_coding', attr_ref_path=ref_table,
                                       biotype_ref_path=__biotype_ref__, plot_log_scale=False, n_bins=30,
                                       plot_style='interleaved', return_fig=True)
    assert isinstance(res, tuple)
    assert isinstance(res[0], pd.DataFrame)
    assert isinstance(res[1], list)
    for fig in res[1]:
        assert isinstance(fig, plt.Figure)
    plt.close('all')


def test_enrich_non_categorial_parametric_test():
    ref_table = 'tests/test_files/attr_ref_table_for_non_categorical.csv'
    res_param_truth = pd.read_csv('tests/test_files/enrich_non_categorical_parametric_truth_fdr15.csv', index_col=0)
    geneset = {'WBGene00000001', 'WBGene00000003', 'WBGene00000004', 'WBGene00000008', 'WBGene00000010',
               'WBGene00000014', 'WBGene00000015', 'WBGene00000020'}

    fs = FeatureSet(geneset)
    res_param = fs.non_categorical_enrichment('all', alpha=0.15, parametric_test=True, attr_ref_path=ref_table,
                                              biotype='all')
    assert res_param.loc[:, ['samples', 'significant']].equals(res_param_truth.loc[:, ['samples', 'significant']])
    assert np.isclose(res_param.loc[:, ['obs', 'exp']].values, res_param_truth.loc[:, ['obs', 'exp']].values,
                      rtol=0.01).all()
    assert np.isclose(res_param.loc[:, ['pval', 'padj']].values, res_param_truth.loc[:, ['pval', 'padj']], atol=0,
                      rtol=0.02).all()


def test_enrich_non_categorial_nonparametric_test():
    ref_table = 'tests/test_files/attr_ref_table_for_non_categorical.csv'
    res_nonparam_truth = pd.read_csv('tests/test_files/enrich_non_categorical_aparametric_truth_fdr15.csv', index_col=0)
    geneset = {'WBGene00000001', 'WBGene00000003', 'WBGene00000004', 'WBGene00000008', 'WBGene00000010',
               'WBGene00000014', 'WBGene00000015', 'WBGene00000020'}

    fs = FeatureSet(geneset)

    res_nonparam = fs.non_categorical_enrichment('all', alpha=0.15, attr_ref_path=ref_table, biotype='all')
    assert res_nonparam.loc[:, ['samples', 'significant']].equals(res_nonparam_truth.loc[:, ['samples', 'significant']])
    assert np.isclose(res_nonparam.loc[:, ['obs', 'exp']].values, res_nonparam_truth.loc[:, ['obs', 'exp']].values,
                      rtol=0.01).all()
    assert np.isclose(res_nonparam.loc[:, ['pval', 'padj']].values, res_nonparam_truth.loc[:, ['pval', 'padj']], atol=0,
                      rtol=0.02).all()
    plt.close('all')


def test_enrich_non_categorical_nan_values():
    ref_table = 'tests/test_files/attr_ref_table_for_non_categorical.csv'
    geneset = {'WBGene00000025', 'WBGene00000023', 'WBGene00000027', 'WBGene00000028', 'WBGene00000029',
               'WBGene00000030', 'WBGene00000015', 'WBGene00000020'}
    truth = pd.read_csv('tests/test_files/enrich_non_categorical_nan_truth.csv', index_col=0)
    truth_param = pd.read_csv('tests/test_files/enrich_non_categorical_nan_parametric_truth.csv', index_col=0)
    fs = FeatureSet(geneset)
    attrs = ['attr1', 'attr5', 'attr2', 'attr3', 'attr4']
    res_param = fs.non_categorical_enrichment(attrs, parametric_test=True, attr_ref_path=ref_table, biotype='all')
    res_nonparam = fs.non_categorical_enrichment(attrs, attr_ref_path=ref_table, biotype='all')
    print(res_param, res_nonparam)

    for df, df_truth in zip((res_nonparam, res_param), (truth, truth_param)):
        assert df.loc[:, ['samples', 'significant']].equals(
            df_truth.loc[:, ['samples', 'significant']])
        assert np.isclose(df.loc[:, ['obs', 'exp']].values, df_truth.loc[:, ['obs', 'exp']].values,
                          rtol=0.01, equal_nan=True).all()
        assert np.isclose(df.loc[:, ['pval', 'padj']].values, df_truth.loc[:, ['pval', 'padj']],
                          atol=0, rtol=0.02, equal_nan=True).all()
    plt.close('all')


def test_enrich_single_set_api():
    genes_ranked = ['WBGene00000019', 'WBGene00000041', 'WBGene00000105', 'WBGene00000106', 'WBGene00000137',
                    'WBGene00001436', 'WBGene00001996', 'WBGene00002074', 'WBGene00003864', 'WBGene00003865',
                    'WBGene00003902', 'WBGene00003915', 'WBGene00000369', 'WBGene00000859', 'WBGene00000860',
                    'WBGene00000861', 'WBGene00000863', 'WBGene00000864', 'WBGene00000865', 'WBGene00001131',
                    'WBGene00001132', 'WBGene00001133', 'WBGene00001134', 'WBGene00048863', 'WBGene00048864',
                    'WBGene00048865', 'WBGene00199484', 'WBGene00199485', 'WBGene00199486', 'WBGene00255734',
                    'WBGene00255735', 'WBGene00268189', 'WBGene00268190', 'WBGene00268191', 'WBGene00268195',
                    'WBGene00004920', 'WBGene00011910', 'WBGene00014208']

    attrs = ['attribute1', 'attribute2']
    en = RankedSet(genes_ranked, set_name='test_set')
    _ = en.single_set_enrichment(attrs, attr_ref_path=__attr_ref__)
    plt.close('all')


@pytest.mark.parametrize("organism,propagate_annotations", [('auto', 'classic'), ('caenorhabditis elegans', 'elim')])
def test_go_enrichment_single_set_api(organism, propagate_annotations):
    genes_ranked = ['WBGene00000019', 'WBGene00000041', 'WBGene00000105', 'WBGene00000106', 'WBGene00000137',
                    'WBGene00001436', 'WBGene00001996', 'WBGene00002074', 'WBGene00003864', 'WBGene00003865',
                    'WBGene00003902', 'WBGene00003915', 'WBGene00000369', 'WBGene00000859', 'WBGene00000860',
                    'WBGene00000861', 'WBGene00000863', 'WBGene00000864', 'WBGene00000865', 'WBGene00001131',
                    'WBGene00001132', 'WBGene00001133', 'WBGene00001134', 'WBGene00048863', 'WBGene00048864',
                    'WBGene00048865', 'WBGene00199484', 'WBGene00199485', 'WBGene00199486', 'WBGene00255734',
                    'WBGene00255735', 'WBGene00268189', 'WBGene00268190', 'WBGene00268191', 'WBGene00268195',
                    'WBGene00004920', 'WBGene00011910', 'WBGene00014208']

    en = RankedSet(genes_ranked, set_name='test_set')
    _ = en.single_set_go_enrichment(organism, 'WBGene', excluded_evidence_types='electronic',
                                    aspects='biological_process', propagate_annotations=propagate_annotations)
    plt.close('all')


@pytest.mark.parametrize("organism,statistical_test,propagate_annotations,kwargs",
                         [('auto', 'hypergeometric', 'classic', {}),
                          ('auto', 'fisher', 'elim', {}),
                          ('caenorhabditis elegans', 'randomization', 'no', dict(randomization_reps=100))])
def test_go_enrichment_api(organism, statistical_test, propagate_annotations, kwargs):
    genes = {'WBGene00048865', 'WBGene00000864', 'WBGene00000105', 'WBGene00001996', 'WBGene00011910', 'WBGene00268195'}
    en = FeatureSet(gene_set=genes, set_name='test_set')
<<<<<<< HEAD
    attrs_truth = ['attribute1', 'attribute2', 'attribute3', 'attribute4']
    attrs = en._enrichment_get_attrs('all', __attr_ref__)
    assert attrs == attrs_truth
=======
    _ = en.go_enrichment(organism, 'WBGene', statistical_test=statistical_test,
                         propagate_annotations=propagate_annotations, evidence_types='IMP',
                         aspects='biological_process', databases='WB', biotype='protein_coding',
                         biotype_ref_path=__biotype_ref__, **kwargs)
    plt.close('all')


def test_upset_plot_api():
    upset_plot({'obj': {'0', '1', '2'}, 'obj2': {'1', '3'}, 'obj3': {'5', '6', '7', '0'}, 'obj4': {'0', '3', '5'}})
    upset_plot({'obj': {'0', '1', '2'}, 'obj2': FeatureSet({'1', '2', '3'}), 'obj3': RankedSet(['5', '3', '0'])})
    upset_plot(
        {'obj': 'attribute1', 'obj2': 'attribute2', 'obj3': {'WBGene00000001', 'WBGene00001234'}, 'obj4': 'attribute3',
         'obj5': 'attribute4'},
        ref=__attr_ref__)
    plt.close('all')


def test_venn_diagram_api():
    venn_diagram({'obj': {'0', '1', '2'}, 'obj2': {'1', '3'}, 'obj3': {'5', '6', '7', '0'}})
    venn_diagram({'obj': {'0', '1', '2'}, 'obj2': FeatureSet({'1', '2', '3'}), 'obj3': RankedSet(['5', '3', '0'])},
                 alpha=0.2, set_colors=('black', 'purple', 'yellow'), linestyle='dashed', linewidth=1, linecolor='grey',
                 title='title')
    venn_diagram({'obj': 'attribute1', 'obj2': 'attribute2', 'obj3': {'WBGene00000001', 'WBGene00001234'}},
                 ref=__attr_ref__, lines=False)
    venn_diagram({'obj': {'0', '1', '2'}, 'otherobj': {'2', '3', '5'}})
    venn_diagram({'obj': {'0', '1', '2'}, 'otherobj': {'2', '3', '5'}}, weighted=False)
    plt.close('all')


def test_venn_diagram_invalid_number_of_sets():
    with pytest.raises(ValueError):
        venn_diagram({'obj': {'0', '1', '2'}, 'obj2': {'1', '3'}, 'obj3': {'5', '6', '7', '0'}, 'obj4': {'3', '4'}})
    with pytest.raises(ValueError):
        venn_diagram({'obj1': FeatureSet({'1', '2'})})
    with pytest.raises(ValueError):
        venn_diagram({'obj1': FeatureSet({'1', '2'}), 'obj2': {}, 'obj3': 'attr3', 'obj4': 'attr4', 'obj5': 'attr2'})


def test_generate_upset_srs():
    names = ('a', 'b', 'c')
    tuples = [(True, True, True), (True, False, True), (True, True, False), (True, False, False),
              (False, True, True), (False, True, False), (False, False, True)]
    multi_index_truth = pd.MultiIndex.from_tuples(tuples, names=names).sort_values()
    srs_truth = pd.Series(index=multi_index_truth, dtype='uint32').sort_index()
    srs_truth.loc[True, True, True] = 1
    srs_truth.loc[True, True, False] = 2
    srs_truth.loc[True, False, True] = 1
    srs_truth.loc[True, False, False] = 0
    srs_truth.loc[False, True, True] = 1
    srs_truth.loc[False, True, False] = 1
    srs_truth.loc[False, False, True] = 0
    srs = _generate_upset_srs(
        {'a': {'1', '2', '3', '6'}, 'b': {'2', '3', '4', '5', '6'}, 'c': {'1', '5', '6'}}).sort_index()
    assert srs.index.sort_values().equals(multi_index_truth)
    assert srs.sort_index().equals(srs_truth.sort_index())


@pytest.mark.parametrize('objs,truth', [
    ({'set1': ['one', 'two'], 'set2': {'one', 'two', 'three'}, 'set3': FeatureSet({'two', 'three'})},
     {'set1': {'one', 'two'}, 'set2': {'one', 'two', 'three'}, 'set3': {'two', 'three'}}),
    ({'set1': RankedSet(['one', 'two']), 'set2': Filter('tests/test_files/test_fetch_sets_table.csv'),
      'set3': 'attribute2'},
     {'set1': {'one', 'two'}, 'set2': {'one', 'two', 'three'},
      'set3': {'WBGene00000369', 'WBGene00003864', 'WBGene00003865', 'WBGene00003902', 'WBGene00003915',
               'WBGene00004920', 'WBGene00011910', 'WBGene00014208'}})])
def test_fetch_sets(objs: dict, truth: dict):
    objs_original = objs.copy()
    res = _fetch_sets(objs, __attr_ref__)
    assert res == truth
    assert dict(objs_original) == objs


@pytest.mark.parametrize('objs', [{'set1': {1, 2, 3}, 'set2': True}])
def test_fetch_sets_bad_type(objs: dict):
    with pytest.raises(TypeError):
        _ = _fetch_sets(objs, __attr_ref__)
>>>>>>> 84a84626
<|MERGE_RESOLUTION|>--- conflicted
+++ resolved
@@ -9,8 +9,6 @@
 from rnalysis.enrichment import *
 from rnalysis.enrichment import _generate_upset_srs, _fetch_sets
 from rnalysis.utils import enrichment_runner
-from tests import __attr_ref__, __biotype_ref__
-
 from tests import __attr_ref__, __biotype_ref__
 
 matplotlib.use('Agg')
@@ -135,11 +133,7 @@
 
 
 def test_biotypes():
-<<<<<<< HEAD
-    truth = general.load_csv('tests/test_files/biotypes_truth.csv', 0)
-=======
     truth = io.load_csv('tests/test_files/biotypes_truth.csv', 0)
->>>>>>> 84a84626
     genes = {'WBGene00048865', 'WBGene00000106', 'WBGene00000137', 'WBGene00199484', 'WBGene00268190', 'WBGene00048864',
              'WBGene00268189', 'WBGene00268195', 'WBGene00255734', 'WBGene00199485', 'WBGene00048863', 'WBGene00000019',
              'WBGene00268191', 'WBGene00000041', 'WBGene00199486', 'WBGene00255735', 'WBGene00000105',
@@ -152,107 +146,13 @@
     assert np.all(df == truth)
 
 
-<<<<<<< HEAD
-def test_enrichment_get_ref_biotype():
-    truth = general.load_csv('tests/test_files/attr_ref_table_for_tests_biotype.csv', 0)
-    genes = {'WBGene00000041', 'WBGene00002074', 'WBGene00000019', 'WBGene00000105', 'WBGene00000106', 'WBGene00199484',
-             'WBGene00001436', 'WBGene00000137', 'WBGene00001996', 'WBGene00014208'}
-    en = FeatureSet(gene_set=genes, set_name='test_set')
-    res, _ = en._enrichment_get_reference(biotype='protein_coding', background_genes=None,
-                                          attr_ref_path='tests/test_files/attr_ref_table_for_tests.csv',
-                                          biotype_ref_path='tests/test_files/biotype_ref_table_for_tests.csv')
-    truth.sort_index(inplace=True)
-    res.sort_index(inplace=True)
-
-    assert np.all(res.index == truth.index)
-    assert np.all(res.columns == truth.columns)
-    assert np.all(res.attribute1.isna() == truth.attribute1.isna())
-    assert np.all(res.attribute2.isna() == truth.attribute2.isna())
-    print(res.int_index)
-    print(truth.int_index)
-    assert np.all(res.int_index == truth.int_index)
-
-
-def test_enrichment_get_ref_custom_background():
-    truth = general.load_csv('tests/test_files/attr_ref_table_for_tests_specified_bg.csv', 0)
-    bg_genes = {'WBGene00003902', 'WBGene00000106', 'WBGene00001436', 'WBGene00000864', 'WBGene00011910',
-                'WBGene00000859', 'WBGene00268189', 'WBGene00000865', 'WBGene00003864', 'WBGene00048863',
-                'WBGene00000369', 'WBGene00000863', 'WBGene00002074', 'WBGene00000041', 'WBGene00199486',
-                'WBGene00000105', 'WBGene00001131'}
-    genes = {'WBGene00000041', 'WBGene00002074', 'WBGene00000019', 'WBGene00000105', 'WBGene00000106', 'WBGene00199484',
-             'WBGene00001436', 'WBGene00000137', 'WBGene00001996', 'WBGene00014208'}
-    en = FeatureSet(gene_set=genes, set_name='test_set')
-
-    res, _ = en._enrichment_get_reference(biotype='all', background_genes=bg_genes,
-                                          attr_ref_path='tests/test_files/attr_ref_table_for_tests.csv',
-                                          biotype_ref_path='tests/test_files/biotype_ref_table_for_tests.csv')
-    truth.sort_index(inplace=True)
-    res.sort_index(inplace=True)
-
-    assert np.all(res.index == truth.index)
-    assert np.all(res.columns == truth.columns)
-    assert np.all(res.attribute1.isna() == truth.attribute1.isna())
-    assert np.all(res.attribute2.isna() == truth.attribute2.isna())
-    assert np.all(res.int_index == truth.int_index)
-
-
-def test_enrichment_get_ref_custom_background_from_featureset_object():
-    truth = general.load_csv('tests/test_files/attr_ref_table_for_tests_specified_bg.csv', 0)
-    bg_genes = {'WBGene00003902', 'WBGene00000106', 'WBGene00001436', 'WBGene00000864', 'WBGene00011910',
-                'WBGene00000859', 'WBGene00268189', 'WBGene00000865', 'WBGene00003864', 'WBGene00048863',
-                'WBGene00000369', 'WBGene00000863', 'WBGene00002074', 'WBGene00000041', 'WBGene00199486',
-                'WBGene00000105', 'WBGene00001131'}
-    genes = {'WBGene00000041', 'WBGene00002074', 'WBGene00000019', 'WBGene00000105', 'WBGene00000106', 'WBGene00199484',
-             'WBGene00001436', 'WBGene00000137', 'WBGene00001996', 'WBGene00014208'}
-    en = FeatureSet(gene_set=genes, set_name='test_set')
-    bg_en = FeatureSet(bg_genes, 'background genes')
-    res, _ = en._enrichment_get_reference(biotype='all', background_genes=bg_en,
-                                          attr_ref_path='tests/test_files/attr_ref_table_for_tests.csv',
-                                          biotype_ref_path='tests/test_files/biotype_ref_table_for_tests.csv')
-    truth.sort_index(inplace=True)
-    res.sort_index(inplace=True)
-
-
-def test_enrichment_get_ref_custom_background_from_filter_object():
-    truth = general.load_csv('tests/test_files/attr_ref_table_for_tests_specified_bg.csv', 0)
-    bg_genes = filtering.CountFilter(r'tests/test_files/test_bg_genes_from_filter_object.csv')
-    genes = {'WBGene00000041', 'WBGene00002074', 'WBGene00000019', 'WBGene00000105', 'WBGene00000106', 'WBGene00199484',
-             'WBGene00001436', 'WBGene00000137', 'WBGene00001996', 'WBGene00014208'}
-    en = FeatureSet(gene_set=genes, set_name='test_set')
-
-    res, _ = en._enrichment_get_reference(biotype='all', background_genes=bg_genes,
-                                          attr_ref_path='tests/test_files/attr_ref_table_for_tests.csv',
-                                          biotype_ref_path='tests/test_files/biotype_ref_table_for_tests.csv')
-    truth.sort_index(inplace=True)
-    res.sort_index(inplace=True)
-
-    assert np.all(res.index == truth.index)
-    assert np.all(res.columns == truth.columns)
-    assert np.all(res.attribute1.isna() == truth.attribute1.isna())
-    assert np.all(res.attribute2.isna() == truth.attribute2.isna())
-    assert np.all(res.int_index == truth.int_index)
-
-    assert np.all(res.index == truth.index)
-    assert np.all(res.columns == truth.columns)
-    assert np.all(res.attribute1.isna() == truth.attribute1.isna())
-    assert np.all(res.attribute2.isna() == truth.attribute2.isna())
-    assert np.all(res.int_index == truth.int_index)
-
-
-=======
->>>>>>> 84a84626
 def tests_enrichment_randomization_api():
     genes = {'WBGene00048865', 'WBGene00000864', 'WBGene00000105', 'WBGene00001996', 'WBGene00011910', 'WBGene00268195'}
     attrs = ['attribute1', 'attribute2']
     en = FeatureSet(gene_set=genes, set_name='test_set')
-<<<<<<< HEAD
-    _ = en.enrich_randomization(attrs, reps=1, biotype='all', attr_ref_path='tests/test_files/attr_ref_table_for_tests.csv',
-                                biotype_ref_path='tests/test_files/biotype_ref_table_for_tests.csv')
-=======
     _ = en.enrich_randomization(attrs, reps=1, biotype='all', attr_ref_path=__attr_ref__,
                                 biotype_ref_path=__biotype_ref__)
     plt.close('all')
->>>>>>> 84a84626
 
 
 def test_enrichment_randomization_reliability():
@@ -260,23 +160,6 @@
              'WBGene00001436', 'WBGene00000137', 'WBGene00001996', 'WBGene00014208'}
     attrs = ['attribute1', 'attribute2', 'attribute4']
     en = FeatureSet(gene_set=genes, set_name='test_set')
-<<<<<<< HEAD
-    random_seed = 42
-
-    for i in range(5):
-        res1 = en.enrich_randomization(attrs, reps=5000, biotype='all', attr_ref_path='tests/test_files/attr_ref_table_for_tests.csv',
-                                       biotype_ref_path='tests/test_files/biotype_ref_table_for_tests.csv', random_seed=random_seed)
-        res2 = en.enrich_randomization(attrs, reps=5000, biotype='all', attr_ref_path='tests/test_files/attr_ref_table_for_tests.csv',
-                                       biotype_ref_path='tests/test_files/biotype_ref_table_for_tests.csv', random_seed=random_seed + 1)
-        res3 = en.enrich_randomization(attrs, reps=5000, biotype='all', attr_ref_path='tests/test_files/attr_ref_table_for_tests.csv',
-                                       biotype_ref_path='tests/test_files/biotype_ref_table_for_tests.csv', random_seed=random_seed + 2)
-        random_seed += 3
-        try:
-            for col in ['samples', 'n obs', 'n exp', 'log2_fold_enrichment']:
-                assert np.all(res1[col] == res2[col])
-                assert np.all(res2[col] == res3[col])
-            for randcol in ['pval', 'padj']:
-=======
     random_seed = 0
 
     for i in range(5):
@@ -299,20 +182,21 @@
             assert np.all(res2[col] == res3[col])
         for randcol in ['pval', 'padj']:
             try:
->>>>>>> 84a84626
                 assert np.isclose(res1[randcol], res2[randcol], atol=4 * 10 ** -4, rtol=0.2).all()
                 assert np.isclose(res2[randcol], res3[randcol], atol=4 * 10 ** -4, rtol=0.2).all()
                 assert np.isclose(res2[randcol], res1[randcol], atol=4 * 10 ** -4, rtol=0.2).all()
                 assert np.isclose(res3[randcol], res2[randcol], atol=4 * 10 ** -4, rtol=0.2).all()
-<<<<<<< HEAD
-        except AssertionError:
-            raise AssertionError(f'Enrichment test failed with the random state: \n')
+            except AssertionError:
+                print(res1)
+                print(res2)
+                print(res3)
+                assert False
 
 
 def _enrichment_validity(res, truth):
-    for col in ['samples', 'n obs', 'significant']:
+    for col in ['samples', 'obs', 'significant']:
         assert np.all(res[col] == truth[col])
-    for closecol in ['n exp', 'log2_fold_enrichment']:
+    for closecol in ['exp', 'log2_fold_enrichment']:
         assert np.isclose(res[closecol], truth[closecol], atol=0.0).all()
     for randcol in ['pval']:
         assert np.isclose(res[randcol], truth[randcol], atol=2 * 10 ** -4, rtol=0.25).all()
@@ -321,58 +205,12 @@
     assert np.isclose(res['padj'].values, padj_truth, atol=0.0).all()
 
 
-def _enrichment_validity(res, truth):
-    for col in ['samples', 'n obs', 'significant']:
-        assert np.all(res[col] == truth[col])
-    for closecol in ['n exp', 'log2_fold_enrichment']:
-=======
-            except AssertionError:
-                print(res1)
-                print(res2)
-                print(res3)
-                assert False
-
-
-def _enrichment_validity(res, truth):
-    for col in ['samples', 'obs', 'significant']:
-        assert np.all(res[col] == truth[col])
-    for closecol in ['exp', 'log2_fold_enrichment']:
->>>>>>> 84a84626
-        assert np.isclose(res[closecol], truth[closecol], atol=0.0).all()
-    for randcol in ['pval']:
-        assert np.isclose(res[randcol], truth[randcol], atol=2 * 10 ** -4, rtol=0.25).all()
-    pvals = res['pval'].values
-    _, padj_truth = multitest.fdrcorrection(pvals, 0.1)
-    assert np.isclose(res['padj'].values, padj_truth, atol=0.0).all()
-
-
 def test_enrichment_randomization_validity():
-<<<<<<< HEAD
-    truth = general.load_csv('tests/test_files/enrichment_randomization_res.csv', 0)
-=======
     truth = io.load_csv('tests/test_files/enrichment_randomization_res.csv', 0)
->>>>>>> 84a84626
     genes = {'WBGene00000041', 'WBGene00002074', 'WBGene00000105', 'WBGene00000106', 'WBGene00199484',
              'WBGene00001436', 'WBGene00000137', 'WBGene00001996', 'WBGene00014208', 'WBGene00001133'}
     attrs = ['attribute1', 'attribute2']
     en = FeatureSet(gene_set=genes, set_name='test_set')
-<<<<<<< HEAD
-    res = en.enrich_randomization(attrs, reps=100000, biotype='all', attr_ref_path='tests/test_files/attr_ref_table_for_tests.csv',
-                                  biotype_ref_path='tests/test_files/biotype_ref_table_for_tests.csv', random_seed=0)
-    _enrichment_validity(res, truth)
-
-
-def test_enrichment_parallel_api():
-    genes = {'WBGene00048865', 'WBGene00000864', 'WBGene00000105', 'WBGene00001996', 'WBGene00011910', 'WBGene00268195',
-             'WBGene00255734', 'WBGene00048863', 'WBGene00000369', 'WBGene00000863', 'WBGene00000041', 'WBGene00268190',
-             'WBGene00199486', 'WBGene00001131', 'WBGene00003902', 'WBGene00001436', 'WBGene00000865', 'WBGene00001132',
-             'WBGene00003864', 'WBGene00000019', 'WBGene00014208', 'WBGene00002074', 'WBGene00000106', 'WBGene00000137',
-             'WBGene00000859', 'WBGene00268189'}
-    attrs = ['attribute1', 'attribute2']
-    en = FeatureSet(gene_set=genes, set_name='test_set')
-    _ = en.enrich_randomization_parallel(attrs, reps=1, biotype='all', attr_ref_path='tests/test_files/attr_ref_table_for_tests.csv',
-                                         biotype_ref_path='tests/test_files/biotype_ref_table_for_tests.csv')
-=======
     res = en.enrich_randomization(attrs, reps=100000, biotype='all',
                                   attr_ref_path=__attr_ref__,
                                   biotype_ref_path=__biotype_ref__, random_seed=0)
@@ -389,7 +227,6 @@
     _ = en.enrich_randomization_parallel(attrs, reps=1, biotype='all', attr_ref_path=__attr_ref__,
                                          biotype_ref_path=__biotype_ref__)
     plt.close('all')
->>>>>>> 84a84626
 
 
 def test_enrichment_randomization_parallel_reliability():
@@ -399,25 +236,6 @@
     en = FeatureSet(gene_set=genes, set_name='test_set')
     random_seed = 0
 
-<<<<<<< HEAD
-    try:
-        for i in range(5):
-            res1 = en.enrich_randomization_parallel(attrs, reps=5000, biotype='all',
-                                                    attr_ref_path='tests/test_files/attr_ref_table_for_tests.csv',
-                                                    biotype_ref_path='tests/test_files/biotype_ref_table_for_tests.csv',
-                                                    random_seed=random_seed)
-            res2 = en.enrich_randomization_parallel(attrs, reps=5000, biotype='all',
-                                                    attr_ref_path='tests/test_files/attr_ref_table_for_tests.csv',
-                                                    biotype_ref_path='tests/test_files/biotype_ref_table_for_tests.csv',
-                                                    random_seed=random_seed + 1)
-            res3 = en.enrich_randomization_parallel(attrs, reps=5000, biotype='all',
-                                                    attr_ref_path='tests/test_files/attr_ref_table_for_tests.csv',
-                                                    biotype_ref_path='tests/test_files/biotype_ref_table_for_tests.csv',
-                                                    random_seed=random_seed + 2)
-            random_seed += 3
-
-        for col in ['samples', 'n obs', 'n exp', 'log2_fold_enrichment']:
-=======
     for i in range(5):
         res1 = en.enrich_randomization(attrs, reps=10000, biotype='all',
                                        attr_ref_path=__attr_ref__,
@@ -434,7 +252,6 @@
         random_seed += 3
         plt.close('all')
         for col in ['samples', 'obs', 'exp', 'log2_fold_enrichment']:
->>>>>>> 84a84626
             assert np.all(res1[col] == res2[col])
             assert np.all(res2[col] == res3[col])
         for randcol in ['pval']:
@@ -442,30 +259,14 @@
             assert np.isclose(res2[randcol], res3[randcol], atol=4 * 10 ** -4, rtol=0.25).all()
             assert np.isclose(res2[randcol], res1[randcol], atol=4 * 10 ** -4, rtol=0.25).all()
             assert np.isclose(res3[randcol], res2[randcol], atol=4 * 10 ** -4, rtol=0.25).all()
-<<<<<<< HEAD
-    except AssertionError:
-        raise AssertionError(f'Enrichment test failed. ')
-
-
-def test_enrichment_parallel_validity():
-    truth = general.load_csv('tests/test_files/enrichment_randomization_res.csv', 0)
-=======
 
 
 def test_enrichment_parallel_validity():
     truth = io.load_csv('tests/test_files/enrichment_randomization_res.csv', 0)
->>>>>>> 84a84626
     genes = {'WBGene00000041', 'WBGene00002074', 'WBGene00000105', 'WBGene00000106', 'WBGene00199484',
              'WBGene00001436', 'WBGene00000137', 'WBGene00001996', 'WBGene00014208', 'WBGene00001133'}
     attrs = ['attribute1', 'attribute2']
     en = FeatureSet(gene_set=genes, set_name='test_set')
-<<<<<<< HEAD
-    res = en.enrich_randomization_parallel(attrs, reps=100000, biotype='all',
-                                           attr_ref_path='tests/test_files/attr_ref_table_for_tests.csv',
-                                           biotype_ref_path='tests/test_files/biotype_ref_table_for_tests.csv', random_seed=0)
-
-    _enrichment_validity(res, truth)
-=======
     res = en.enrich_randomization(attrs, reps=100000, biotype='all', attr_ref_path=__attr_ref__,
                                   biotype_ref_path=__biotype_ref__, random_seed=0, parallel=True)
     plt.close('all')
@@ -478,7 +279,6 @@
     en = FeatureSet(gene_set=genes, set_name='test_set')
     _ = en.enrich_hypergeometric(attrs, biotype='all', attr_ref_path=__attr_ref__, biotype_ref_path=__biotype_ref__)
     plt.close('all')
->>>>>>> 84a84626
 
 
 def test_enrich_hypergeometric_pvalues():
@@ -487,15 +287,6 @@
              'WBGene00001436', 'WBGene00000137', 'WBGene00001996', 'WBGene00014208', 'WBGene00001133'}
     attrs = ['attribute1', 'attribute2']
     en = FeatureSet(gene_set=genes, set_name='test_set')
-<<<<<<< HEAD
-    attrs_truth = ['attribute1', 'attribute3', 'attribute4']
-    attrs = en._enrichment_get_attrs([0, 2, 3], __attr_ref__)
-    assert attrs == attrs_truth
-
-    attr_truth_single = ['attribute4']
-    attr = en._enrichment_get_attrs(3, __attr_ref__)
-    assert attr == attr_truth_single
-=======
     res = en.enrich_hypergeometric(attrs, biotype='all', attr_ref_path=__attr_ref__, biotype_ref_path=__biotype_ref__, )
     plt.close('all')
     _enrichment_validity(res, truth)
@@ -517,7 +308,6 @@
             os.remove('tests/test_files/tmp_enrichment_txt.txt')
         except FileNotFoundError:
             pass
->>>>>>> 84a84626
 
 
 def test_featureset_from_string(monkeypatch):
@@ -701,11 +491,6 @@
 def test_go_enrichment_api(organism, statistical_test, propagate_annotations, kwargs):
     genes = {'WBGene00048865', 'WBGene00000864', 'WBGene00000105', 'WBGene00001996', 'WBGene00011910', 'WBGene00268195'}
     en = FeatureSet(gene_set=genes, set_name='test_set')
-<<<<<<< HEAD
-    attrs_truth = ['attribute1', 'attribute2', 'attribute3', 'attribute4']
-    attrs = en._enrichment_get_attrs('all', __attr_ref__)
-    assert attrs == attrs_truth
-=======
     _ = en.go_enrichment(organism, 'WBGene', statistical_test=statistical_test,
                          propagate_annotations=propagate_annotations, evidence_types='IMP',
                          aspects='biological_process', databases='WB', biotype='protein_coding',
@@ -781,5 +566,4 @@
 @pytest.mark.parametrize('objs', [{'set1': {1, 2, 3}, 'set2': True}])
 def test_fetch_sets_bad_type(objs: dict):
     with pytest.raises(TypeError):
-        _ = _fetch_sets(objs, __attr_ref__)
->>>>>>> 84a84626
+        _ = _fetch_sets(objs, __attr_ref__)