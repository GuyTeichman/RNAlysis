--- conflicted
+++ resolved
@@ -2,11 +2,7 @@
 from rnalysis import __biotype_file_key__, __attr_file_key__
 import pytest
 
-<<<<<<< HEAD
-from tests import __attr_ref__, __biotype_ref__
-=======
 from rnalysis.filtering import Filter
->>>>>>> 84a84626
 
 
 def test_parse_wbgene_string():
@@ -50,19 +46,6 @@
     set_attr_ref_table_path('new/path')
     success_2 = ref_tables.get_attr_ref_path('predefined') == 'new/path'
 
-<<<<<<< HEAD
-def test_load_csv():
-    truth = pd.DataFrame({'idxcol': ['one', 'two', 'three'], 'othercol': [4, 5, 6]})
-    truth.set_index('idxcol', inplace=True)
-    pth = "tests/test_files/test_load_csv.csv"
-    assert (truth == load_csv(pth, 0)).all().all()
-
-
-def test_remove_unindexed_rows():
-    truth = load_csv("tests/test_files/counted_missing_rows_deleted.csv", 0)
-    missing = load_csv("tests/test_files/counted_missing_rows.csv", 0)
-    assert (truth == _remove_unindexed_rows(missing)).all().all()
-=======
     ref_tables.set_temp_copy_of_settings_file_as_default()
     ref_tables.remove_temp_copy_of_settings_file()
     assert success_1
@@ -73,7 +56,6 @@
     ref_tables.make_temp_copy_of_settings_file()
     if ref_tables.get_settings_file_path().exists():
         ref_tables.get_settings_file_path().unlink()
->>>>>>> 84a84626
 
     set_biotype_ref_table_path('old/path')
     success_1 = ref_tables.get_biotype_ref_path('predefined') == 'old/path'
