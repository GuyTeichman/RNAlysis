"""
This module contains general-purpose functions. Those include saving Filter objects and result tables, \
reading and updating the settings file, parsing common types of genomic feature indices, etc.
"""

import re
<<<<<<< HEAD
import time
import subprocess
import yaml
from typing import Union, List, Set, Dict, Tuple
from rnalysis import __path__, __attr_file_key__, __biotype_file_key__


def _start_ipcluster(n_engines: int = 'default'):
    """
    Start an ipyparallel ipcluster in order to perform parallelized computation.

    :type n_engines: int or 'default'
    :param n_engines: if 'default', will initiate the default amount of engines. \
    Otherwise, will initiate n_engines engines.
    """
    assert (isinstance(n_engines,
                       int) and n_engines > 0) or n_engines == 'default', f"Invalid number of engines {n_engines}"
    if n_engines == 'default':
        return subprocess.Popen("ipcluster start", stderr=subprocess.PIPE, shell=True)
    else:
        return subprocess.Popen(["ipcluster", "start", "-n={:d}".format(n_engines)], stderr=subprocess.PIPE, shell=True)


def _stop_ipcluster():
    """
    Stop a previously started ipyparallel ipcluster.

    """
    subprocess.Popen("ipcluster stop", stderr=subprocess.PIPE, shell=True)


def start_parallel_session(n_engines: int = 'default'):
    """
    Stop previous ipyparallel ipcluster and start a new one in order to perform parallelized computation.
=======
from typing import Union
>>>>>>> 84a84626

import pandas as pd

<<<<<<< HEAD
    :Examples:
    >>> from rnalysis import general
    >>> general.start_parallel_session()
    Starting parallel session...
    Parallel session started successfully
    """
    print("Starting parallel session...")
    _stop_ipcluster()
    time.sleep(1)
    stream = _start_ipcluster(n_engines)
    time.sleep(1)
    while True:
        line = stream.stderr.readline()
        if 'Engines appear to have started successfully' in str(line):
            break
    print('Parallel session started successfully')
=======
from rnalysis import __attr_file_key__, __biotype_file_key__
from rnalysis.utils import io, validation, ref_tables
from rnalysis.filtering import Filter
>>>>>>> 84a84626


def parse_wbgene_string(string):
    """
    Receives a string that contains WBGene indices. Parses the string into a set of WBGene indices. \
    The format of a WBGene index is 'WBGene' and exactly 8 digits.
    :type string: str
    :param string: The string to be parsed. Can be any format of string.
    :return:
    a set of the WBGene indices that appear in the given string.

    :Examples:
    >>> from rnalysis import general
    >>> string =  '''WBGene WBGenes WBGene12345678, WBGene98765432WBGene00000000& the geneWBGene44444444daf-16A5gHB.5
    ... WBGene55555555'''
    >>> parsed = general.parse_wbgene_string(string)
    >>> print(parsed)
    {'WBGene12345678', 'WBGene44444444', 'WBGene98765432', 'WBGene55555555', 'WBGene00000000'}
    """
    return set(re.findall(r'WBGene[0-9]{8}', string))


def parse_sequence_name_string(string):
    """
    Receives a string that contains sequence names (such as 'Y55D5A.5'). \
    Parses the string into a set of WBGene indices. \
    The format of a sequence name is a sequence consisting of the expression '[A-Z,0-9]{5,6}', \
    the character '.', and a digit.
    :type string: str
    :param string: The string to be parsed. Can be any format of string.
    :return:
    a set of the WBGene indices that appear in the given string.

    :Examples:
    >>> from rnalysis import general
    >>> string = 'CELE_Y55D5A.5T23G5.6WBGene00000000 daf-16^^ZK662.4 '
    >>> parsed = general.parse_sequence_name_string(string)
    >>> print(parsed)
    {'Y55D5A.5', 'T23G5.6', 'ZK662.4'}
    """
    return set(re.findall(r'[A-Z,0-9]{5,8}\.\d{1,2}', string))


def parse_gene_name_string(string):
    """
    Receives a string that contains gene names (like 'daf-2' or 'lin15B'). \
    Parses the string into a set of gene names. \
    The format of a gene name is a sequence consisting of the expression \
    '[a-z]{3,4}', the character '-', and the expression '[A-Z,0-9]{1,4}'.
    :type string: str
    :param string: The string to be parsed. Can be any format of string.
    :return:
    a set of the WBGene indices that appear in the given string.

    :Examples:
    >>> from rnalysis import general
    >>> string = 'saeg-2 lin-15B cyp-23A1lin-15A WBGene12345678%GHF5H.3'
    >>> parsed = general.parse_gene_name_string(string)
    >>> print(parsed)
    {'saeg-2', 'lin-15B', 'cyp-23A1', 'lin-15A'}
    """
<<<<<<< HEAD
    return set(re.findall(r'[a-z]{3,4}-[A-Z,0-9,.]{1,4}', string))


def _get_settings_file_path():
    """
    Generates the full path of the settings.yaml file.
    :returns: the path of the settings.yaml file.
    :rtype: pathlib.Path
    """
    # return Path(os.path.join(os.path.dirname(__file__), 'settings.yaml'))
    return Path(os.path.join(__path__[0], 'settings.yaml'))
=======
    return set(re.findall(r'[a-z]{3,4}-[A-Z,0-9.]{1,4}', string))
>>>>>>> 84a84626


def reset_settings_file():
    """
    Resets the local settings by deleting the local settings file. Warning: this action is irreversible!
    """
    settings_pth = ref_tables.get_settings_file_path()
    if not settings_pth.exists():
<<<<<<< HEAD
        return dict()
    with open(settings_pth) as f:
        settings = yaml.safe_load(f)
        if settings is None:
            settings = dict()
        return settings


def _update_settings_file(value: str, key: str):
    """
    Receives a key and a value, and updates/adds the key and value to the settings.yaml file.
    :param value: the value to be added/updated (such as Reference Table path)
    :type value: str
    :param key: the key to be added/updated (such as __attr_file_key__)
    :type key: str
    """
    settings_pth = _get_settings_file_path()
    out = _load_settings_file()
    out[key] = value
    with open(settings_pth, 'w') as f:
        yaml.safe_dump(out, f)


def reset_settings_file():
    """
    Resets the local settings by deleting the local settings file. Warning: this action is irreversible!
    """
    settings_pth = _get_settings_file_path()
    if not settings_pth.exists():
=======
>>>>>>> 84a84626
        print("No local settings file exists. ")
    else:
        settings_pth.unlink()
        print(f"Local settings file was deleted. ")


<<<<<<< HEAD
def _read_value_from_settings(key):
    """
    Attempt to read the value corresponding to a given key from the settings.yaml file. \
    If the key was not previously defined, the user will be prompted to define it.

    :type key: str
    :param key: the key in the settings file whose value to read.

    :return:
    The path of the reference table.
    """
    settings = _load_settings_file()
    if key not in settings:
        _update_settings_file(input(f'Please insert the full path of {key}:\n'), key)
        settings = _load_settings_file()
    return settings[key]


=======
>>>>>>> 84a84626
def set_attr_ref_table_path(path: str = None):
    """
    Defines/updates the Attribute Reference Table path in the settings file.
    :param path: the path you wish to set as the Attribute Reference Table path
    :type path: str

    :Examples:
    >>> from rnalysis import general
    >>> path="my_attribute_reference_table_path"
    >>> general.set_attr_ref_table_path(path)
    Attribute Reference Table path set as: my_attribute_reference_table_path
    """
    if path is None:
        path = input("Please write the new Attribute Reference Table Path:\n")
    ref_tables.update_settings_file(path, __attr_file_key__)
    print(f'Attribute Reference Table path set as: {path}')


def set_biotype_ref_table_path(path: str = None):
    """
    Defines/updates the Biotype Reference Table path in the settings file.
    :param path: the path you wish to set as the Biotype Reference Table path
    :type path: str

    :Examples:
    >>> from rnalysis import general
    >>> path="my_biotype_reference_table_path"
    >>> general.set_biotype_ref_table_path(path)
    Biotype Reference Table path set as: my_biotype_reference_table_path
    """
    if path is None:
        path = input("Please write the new Attribute Reference Table Path:\n")
    ref_tables.update_settings_file(path, __biotype_file_key__)
    print(f'Biotype Reference Table path set as: {path}')


<<<<<<< HEAD
def read_biotype_ref_table_path():
    """
    Reads the Biotype Reference Table path from the settings file.

    :returns: the path of the Biotype Reference Table that is saved in the settings file.
    :rtype: str

    :Examples:
    >>> from rnalysis import general
    >>> my_path = general.read_biotype_ref_table_path()
    Biotype Reference Table used: my_biotype_reference_table_path
    """
    pth = _read_value_from_settings(__biotype_file_key__)
    print(f'Biotype Reference Table used: {pth}')
    return pth


def read_attr_ref_table_path():
    """
    Reads the Attribute Reference Table path from the settings file.

    :returns: the path of the Attribute Reference Table that is saved in the settings file.
    :rtype: str

    :Examples:
    >>> from rnalysis import general
    >>> my_path = general.read_attr_ref_table_path()
    Attribute Reference Table used: my_attribute_reference_table_path
    """
    pth = _read_value_from_settings(__attr_file_key__)
    print(f'Attribute Reference Table used: {pth}')
    return pth


def load_csv(filename: str, idx_col: int = None, drop_columns: Union[str, List[str]] = False, squeeze=False,
             comment: str = None):
    """
    loads a csv df into a pandas dataframe.

    :type filename: str or pathlib.Path
    :param filename: name of the csv file to be loaded
    :type idx_col: int, default None
    :param idx_col: number of column to be used as index. default is None, meaning no column will be used as index.
    :type drop_columns: str, list of str, or False (default False)
    :param drop_columns: if a string or list of strings are specified, \
    the columns of the same name/s will be dropped from the loaded DataFrame.
    :type squeeze: bool, default False
    :param squeeze: If the parsed data only contains one column then return a Series.
    :type comment: str (optional)
    :param comment: Indicates remainder of line should not be parsed. \
    If found at the beginning of a line, the line will be ignored altogether. This parameter must be a single character.
    :return: a pandas dataframe of the csv file
    """
    assert isinstance(filename,
                      (str, Path)), f"Filename must be of type str or pathlib.Path, is instead {type(filename)}."
    encoding = 'ISO-8859-1'
    if idx_col is not None:
        df = pd.read_csv(filename, index_col=idx_col, encoding=encoding, squeeze=squeeze, comment=comment)
    else:
        df = pd.read_csv(filename, encoding=encoding, squeeze=squeeze, comment=comment)
    if drop_columns:
        if isinstance(drop_columns, str):
            drop_columns = [drop_columns]
            assert isinstance(drop_columns,
                              list), f"'drop_columns' must be str, list, or False; is instead {type(drop_columns)}."
            for i in drop_columns:
                assert isinstance(i, str), f"'drop_columns' must contain strings only. Member {i} is of type {type(i)}."
                if i in df:
                    df.drop('genes', axis=1, inplace=True)
                else:
                    raise IndexError(f"The argument {i} in 'drop_columns' is not a column in the loaded csv file!")
    return df


def _remove_unindexed_rows(df: pd.DataFrame):
    """
    removes rows which have no WBGene index.

    :param df: a DataFrame with WBGene indices
    :return: a new DataFrame in which all rows with no WBGene index are removed
    """
    return df[[not i for i in df.index.isna()]]


def _check_is_df(inp):
    """
    checks whether an input file is a pandas DataFrame, a string that represent a path of a .csv file, a Path object \
    of a .csv file, or an invalid input.

    :param inp: the input we wish to test
    :return: True if pandas DataFrame, False if a string/Path object that leads to a .csv file.\
    Raises ValueError otherwise.
=======
def print_settings_file():
>>>>>>> 84a84626
    """
    Print the current setting file configuration.

    :Examples:
        >>> from rnalysis import general
        >>> general.print_settings_file()
        Attribute Reference Table used: my_attribute_reference_table_path
        Biotype Reference Table used: my_biotype_reference_table_path

<<<<<<< HEAD
def save_to_csv(df: pd.DataFrame, filename: str, suffix: str = None, index: bool = True):
    """
    save a pandas DataFrame to csv.

    :param df: pandas DataFrame to be saved
    :param filename: a string or pathlib.Path object stating the original name of the file
    :type suffix: str, default None
    :param suffix: A suffix to be added to the original name of the file. If None, no suffix will be added.
    :param index: if True, saves the DataFrame with the indices. If false, ignores the index.
    """
    fname = Path(filename)
    if suffix is None:
        suffix = ''
    else:
        assert isinstance(suffix, str), "'suffix' must be either str or None!"
    new_fname = os.path.join(fname.parent.absolute(), f"{fname.stem}{suffix}{fname.suffix}")
    df.to_csv(new_fname, header=True)


def _get_biotype_ref_path(ref: Union[str, Path]):
    """
    Returns the predefined Biotype Reference Table path from the settings file if ref='predefined', \
    otherwise returns 'ref' unchanged.

    :param ref: the 'ref' argument from a filtering module/enrichment module function
    :type ref: str, pathlib.Path or 'predefined'
    :returns: if ref is 'predefined', returns the predefined Biotype Reference Table path from the same file. \
    Otherwise, returns 'ref'.
    :rtype: str
=======
>>>>>>> 84a84626
    """
    ref_tables.get_attr_ref_path('predefined')
    ref_tables.get_biotype_ref_path('predefined')


def save_to_csv(df: Union[pd.DataFrame, Filter], filename: str):
    """
    save a pandas DataFrame or Filter object to csv.
    :type df: Filter object or pandas DataFrame
    :param df: object to be saved
    :type filename: str
    :param filename: name for the saved file. Specify full path to control the directory where the file will be saved.
    """
    if isinstance(df, pd.DataFrame):
        io.save_csv(df, filename)
    elif validation.isinstanceinh(df, Filter):
        io.save_csv(df.df, filename)
    else:
<<<<<<< HEAD
        return ref


def _biotype_table_assertions(ref_df: pd.DataFrame):
    """
    Assert legality of Biotype Reference Table, and rename column names to standard names ('gene' and 'biotype').
    :param ref_df: the loaded Biotype Reference Table
    :type ref_df: pandas DataFrame

    """
    assert ref_df.shape[
               1] == 2, f"Invalid number of columns in Biotype Reference Table: found {ref_df.shape[1]} columns instead of 2!"
    assert ref_df.shape[
               0] >= 2, f"Biotype Reference Table must have at least two rows, found only  {ref_df.shape[0]}!"
    ref_df.rename(columns={ref_df.columns[0]: 'gene', ref_df.columns[1]: 'biotype'}, inplace=True)


def _attr_table_assertions(ref_df: pd.DataFrame):
    """
    Assert legality of Attribute Reference Table, and renames the first column to standard name ('gene').
    :param ref_df:
    :type ref_df: pandas DataFrame

    """
    assert ref_df.shape[
               1] >= 2, f"Attribute Reference Table must have at least two columns, found only  {ref_df.shape[1]}!"
    assert ref_df.shape[
               0] >= 2, f"Attribute Reference Table must have at least two rows, found only  {ref_df.shape[0]}!"
    ref_df.rename(columns={ref_df.columns[0]: 'gene'}, inplace=True)
=======
        raise TypeError(f"Object of type {type(df)} cannot be saved to csv")
>>>>>>> 84a84626
<|MERGE_RESOLUTION|>--- conflicted
+++ resolved
@@ -4,69 +4,13 @@
 """
 
 import re
-<<<<<<< HEAD
-import time
-import subprocess
-import yaml
-from typing import Union, List, Set, Dict, Tuple
-from rnalysis import __path__, __attr_file_key__, __biotype_file_key__
-
-
-def _start_ipcluster(n_engines: int = 'default'):
-    """
-    Start an ipyparallel ipcluster in order to perform parallelized computation.
-
-    :type n_engines: int or 'default'
-    :param n_engines: if 'default', will initiate the default amount of engines. \
-    Otherwise, will initiate n_engines engines.
-    """
-    assert (isinstance(n_engines,
-                       int) and n_engines > 0) or n_engines == 'default', f"Invalid number of engines {n_engines}"
-    if n_engines == 'default':
-        return subprocess.Popen("ipcluster start", stderr=subprocess.PIPE, shell=True)
-    else:
-        return subprocess.Popen(["ipcluster", "start", "-n={:d}".format(n_engines)], stderr=subprocess.PIPE, shell=True)
-
-
-def _stop_ipcluster():
-    """
-    Stop a previously started ipyparallel ipcluster.
-
-    """
-    subprocess.Popen("ipcluster stop", stderr=subprocess.PIPE, shell=True)
-
-
-def start_parallel_session(n_engines: int = 'default'):
-    """
-    Stop previous ipyparallel ipcluster and start a new one in order to perform parallelized computation.
-=======
 from typing import Union
->>>>>>> 84a84626
 
 import pandas as pd
 
-<<<<<<< HEAD
-    :Examples:
-    >>> from rnalysis import general
-    >>> general.start_parallel_session()
-    Starting parallel session...
-    Parallel session started successfully
-    """
-    print("Starting parallel session...")
-    _stop_ipcluster()
-    time.sleep(1)
-    stream = _start_ipcluster(n_engines)
-    time.sleep(1)
-    while True:
-        line = stream.stderr.readline()
-        if 'Engines appear to have started successfully' in str(line):
-            break
-    print('Parallel session started successfully')
-=======
 from rnalysis import __attr_file_key__, __biotype_file_key__
 from rnalysis.utils import io, validation, ref_tables
 from rnalysis.filtering import Filter
->>>>>>> 84a84626
 
 
 def parse_wbgene_string(string):
@@ -128,21 +72,7 @@
     >>> print(parsed)
     {'saeg-2', 'lin-15B', 'cyp-23A1', 'lin-15A'}
     """
-<<<<<<< HEAD
-    return set(re.findall(r'[a-z]{3,4}-[A-Z,0-9,.]{1,4}', string))
-
-
-def _get_settings_file_path():
-    """
-    Generates the full path of the settings.yaml file.
-    :returns: the path of the settings.yaml file.
-    :rtype: pathlib.Path
-    """
-    # return Path(os.path.join(os.path.dirname(__file__), 'settings.yaml'))
-    return Path(os.path.join(__path__[0], 'settings.yaml'))
-=======
     return set(re.findall(r'[a-z]{3,4}-[A-Z,0-9.]{1,4}', string))
->>>>>>> 84a84626
 
 
 def reset_settings_file():
@@ -151,65 +81,12 @@
     """
     settings_pth = ref_tables.get_settings_file_path()
     if not settings_pth.exists():
-<<<<<<< HEAD
-        return dict()
-    with open(settings_pth) as f:
-        settings = yaml.safe_load(f)
-        if settings is None:
-            settings = dict()
-        return settings
-
-
-def _update_settings_file(value: str, key: str):
-    """
-    Receives a key and a value, and updates/adds the key and value to the settings.yaml file.
-    :param value: the value to be added/updated (such as Reference Table path)
-    :type value: str
-    :param key: the key to be added/updated (such as __attr_file_key__)
-    :type key: str
-    """
-    settings_pth = _get_settings_file_path()
-    out = _load_settings_file()
-    out[key] = value
-    with open(settings_pth, 'w') as f:
-        yaml.safe_dump(out, f)
-
-
-def reset_settings_file():
-    """
-    Resets the local settings by deleting the local settings file. Warning: this action is irreversible!
-    """
-    settings_pth = _get_settings_file_path()
-    if not settings_pth.exists():
-=======
->>>>>>> 84a84626
         print("No local settings file exists. ")
     else:
         settings_pth.unlink()
         print(f"Local settings file was deleted. ")
 
 
-<<<<<<< HEAD
-def _read_value_from_settings(key):
-    """
-    Attempt to read the value corresponding to a given key from the settings.yaml file. \
-    If the key was not previously defined, the user will be prompted to define it.
-
-    :type key: str
-    :param key: the key in the settings file whose value to read.
-
-    :return:
-    The path of the reference table.
-    """
-    settings = _load_settings_file()
-    if key not in settings:
-        _update_settings_file(input(f'Please insert the full path of {key}:\n'), key)
-        settings = _load_settings_file()
-    return settings[key]
-
-
-=======
->>>>>>> 84a84626
 def set_attr_ref_table_path(path: str = None):
     """
     Defines/updates the Attribute Reference Table path in the settings file.
@@ -246,102 +123,7 @@
     print(f'Biotype Reference Table path set as: {path}')
 
 
-<<<<<<< HEAD
-def read_biotype_ref_table_path():
-    """
-    Reads the Biotype Reference Table path from the settings file.
-
-    :returns: the path of the Biotype Reference Table that is saved in the settings file.
-    :rtype: str
-
-    :Examples:
-    >>> from rnalysis import general
-    >>> my_path = general.read_biotype_ref_table_path()
-    Biotype Reference Table used: my_biotype_reference_table_path
-    """
-    pth = _read_value_from_settings(__biotype_file_key__)
-    print(f'Biotype Reference Table used: {pth}')
-    return pth
-
-
-def read_attr_ref_table_path():
-    """
-    Reads the Attribute Reference Table path from the settings file.
-
-    :returns: the path of the Attribute Reference Table that is saved in the settings file.
-    :rtype: str
-
-    :Examples:
-    >>> from rnalysis import general
-    >>> my_path = general.read_attr_ref_table_path()
-    Attribute Reference Table used: my_attribute_reference_table_path
-    """
-    pth = _read_value_from_settings(__attr_file_key__)
-    print(f'Attribute Reference Table used: {pth}')
-    return pth
-
-
-def load_csv(filename: str, idx_col: int = None, drop_columns: Union[str, List[str]] = False, squeeze=False,
-             comment: str = None):
-    """
-    loads a csv df into a pandas dataframe.
-
-    :type filename: str or pathlib.Path
-    :param filename: name of the csv file to be loaded
-    :type idx_col: int, default None
-    :param idx_col: number of column to be used as index. default is None, meaning no column will be used as index.
-    :type drop_columns: str, list of str, or False (default False)
-    :param drop_columns: if a string or list of strings are specified, \
-    the columns of the same name/s will be dropped from the loaded DataFrame.
-    :type squeeze: bool, default False
-    :param squeeze: If the parsed data only contains one column then return a Series.
-    :type comment: str (optional)
-    :param comment: Indicates remainder of line should not be parsed. \
-    If found at the beginning of a line, the line will be ignored altogether. This parameter must be a single character.
-    :return: a pandas dataframe of the csv file
-    """
-    assert isinstance(filename,
-                      (str, Path)), f"Filename must be of type str or pathlib.Path, is instead {type(filename)}."
-    encoding = 'ISO-8859-1'
-    if idx_col is not None:
-        df = pd.read_csv(filename, index_col=idx_col, encoding=encoding, squeeze=squeeze, comment=comment)
-    else:
-        df = pd.read_csv(filename, encoding=encoding, squeeze=squeeze, comment=comment)
-    if drop_columns:
-        if isinstance(drop_columns, str):
-            drop_columns = [drop_columns]
-            assert isinstance(drop_columns,
-                              list), f"'drop_columns' must be str, list, or False; is instead {type(drop_columns)}."
-            for i in drop_columns:
-                assert isinstance(i, str), f"'drop_columns' must contain strings only. Member {i} is of type {type(i)}."
-                if i in df:
-                    df.drop('genes', axis=1, inplace=True)
-                else:
-                    raise IndexError(f"The argument {i} in 'drop_columns' is not a column in the loaded csv file!")
-    return df
-
-
-def _remove_unindexed_rows(df: pd.DataFrame):
-    """
-    removes rows which have no WBGene index.
-
-    :param df: a DataFrame with WBGene indices
-    :return: a new DataFrame in which all rows with no WBGene index are removed
-    """
-    return df[[not i for i in df.index.isna()]]
-
-
-def _check_is_df(inp):
-    """
-    checks whether an input file is a pandas DataFrame, a string that represent a path of a .csv file, a Path object \
-    of a .csv file, or an invalid input.
-
-    :param inp: the input we wish to test
-    :return: True if pandas DataFrame, False if a string/Path object that leads to a .csv file.\
-    Raises ValueError otherwise.
-=======
 def print_settings_file():
->>>>>>> 84a84626
     """
     Print the current setting file configuration.
 
@@ -351,38 +133,6 @@
         Attribute Reference Table used: my_attribute_reference_table_path
         Biotype Reference Table used: my_biotype_reference_table_path
 
-<<<<<<< HEAD
-def save_to_csv(df: pd.DataFrame, filename: str, suffix: str = None, index: bool = True):
-    """
-    save a pandas DataFrame to csv.
-
-    :param df: pandas DataFrame to be saved
-    :param filename: a string or pathlib.Path object stating the original name of the file
-    :type suffix: str, default None
-    :param suffix: A suffix to be added to the original name of the file. If None, no suffix will be added.
-    :param index: if True, saves the DataFrame with the indices. If false, ignores the index.
-    """
-    fname = Path(filename)
-    if suffix is None:
-        suffix = ''
-    else:
-        assert isinstance(suffix, str), "'suffix' must be either str or None!"
-    new_fname = os.path.join(fname.parent.absolute(), f"{fname.stem}{suffix}{fname.suffix}")
-    df.to_csv(new_fname, header=True)
-
-
-def _get_biotype_ref_path(ref: Union[str, Path]):
-    """
-    Returns the predefined Biotype Reference Table path from the settings file if ref='predefined', \
-    otherwise returns 'ref' unchanged.
-
-    :param ref: the 'ref' argument from a filtering module/enrichment module function
-    :type ref: str, pathlib.Path or 'predefined'
-    :returns: if ref is 'predefined', returns the predefined Biotype Reference Table path from the same file. \
-    Otherwise, returns 'ref'.
-    :rtype: str
-=======
->>>>>>> 84a84626
     """
     ref_tables.get_attr_ref_path('predefined')
     ref_tables.get_biotype_ref_path('predefined')
@@ -401,36 +151,4 @@
     elif validation.isinstanceinh(df, Filter):
         io.save_csv(df.df, filename)
     else:
-<<<<<<< HEAD
-        return ref
-
-
-def _biotype_table_assertions(ref_df: pd.DataFrame):
-    """
-    Assert legality of Biotype Reference Table, and rename column names to standard names ('gene' and 'biotype').
-    :param ref_df: the loaded Biotype Reference Table
-    :type ref_df: pandas DataFrame
-
-    """
-    assert ref_df.shape[
-               1] == 2, f"Invalid number of columns in Biotype Reference Table: found {ref_df.shape[1]} columns instead of 2!"
-    assert ref_df.shape[
-               0] >= 2, f"Biotype Reference Table must have at least two rows, found only  {ref_df.shape[0]}!"
-    ref_df.rename(columns={ref_df.columns[0]: 'gene', ref_df.columns[1]: 'biotype'}, inplace=True)
-
-
-def _attr_table_assertions(ref_df: pd.DataFrame):
-    """
-    Assert legality of Attribute Reference Table, and renames the first column to standard name ('gene').
-    :param ref_df:
-    :type ref_df: pandas DataFrame
-
-    """
-    assert ref_df.shape[
-               1] >= 2, f"Attribute Reference Table must have at least two columns, found only  {ref_df.shape[1]}!"
-    assert ref_df.shape[
-               0] >= 2, f"Attribute Reference Table must have at least two rows, found only  {ref_df.shape[0]}!"
-    ref_df.rename(columns={ref_df.columns[0]: 'gene'}, inplace=True)
-=======
-        raise TypeError(f"Object of type {type(df)} cannot be saved to csv")
->>>>>>> 84a84626
+        raise TypeError(f"Object of type {type(df)} cannot be saved to csv")