--- conflicted
+++ resolved
@@ -49,10 +49,6 @@
     test_suite='tests',
     tests_require=test_requirements,
     url='https://github.com/GuyTeichman/RNAlysis',
-<<<<<<< HEAD
-    version='1.3.6',
-=======
     version='2.0.0',
->>>>>>> 84a84626
     zip_safe=False,
 )