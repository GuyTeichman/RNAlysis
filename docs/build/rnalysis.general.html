--- conflicted
+++ resolved
@@ -1,47 +1,6 @@
 
 
 <!DOCTYPE html>
-<<<<<<< HEAD
-<html class="writer-html5" lang="en">
-<head>
-    <meta charset="utf-8"/>
-    <meta name="generator" content="Docutils 0.17.1: http://docutils.sourceforge.net/"/>
-
-    <meta name="viewport" content="width=device-width, initial-scale=1.0"/>
-
-    <title>rnalysis.general &mdash; RNAlysis 1.3.6 documentation</title>
-
-
-    <link rel="stylesheet" href="_static/css/theme.css" type="text/css"/>
-    <link rel="stylesheet" href="_static/pygments.css" type="text/css"/>
-    <link rel="stylesheet" href="_static/pygments.css" type="text/css"/>
-    <link rel="stylesheet" href="_static/css/theme.css" type="text/css"/>
-
-
-    <link rel="shortcut icon" href="_static/favicon.ico"/>
-
-
-    <!--[if lt IE 9]>
-    <script src="_static/js/html5shiv.min.js"></script>
-    <![endif]-->
-
-
-    <script type="text/javascript" id="documentation_options" data-url_root="./"
-            src="_static/documentation_options.js"></script>
-    <script data-url_root="./" id="documentation_options" src="_static/documentation_options.js"></script>
-    <script src="_static/jquery.js"></script>
-    <script src="_static/underscore.js"></script>
-    <script src="_static/doctools.js"></script>
-    <script src="_static/copybutton.js"></script>
-
-    <script type="text/javascript" src="_static/js/theme.js"></script>
-
-
-    <link rel="index" title="Index" href="genindex.html"/>
-    <link rel="search" title="Search" href="search.html"/>
-    <link rel="next" title="rnalysis.general.load_csv" href="rnalysis.general.load_csv.html"/>
-    <link rel="prev" title="rnalysis.enrichment.venn_diagram" href="rnalysis.enrichment.venn_diagram.html"/>
-=======
 <html class="writer-html5" lang="en" >
 <head>
   <meta charset="utf-8" />
@@ -88,62 +47,14 @@
     <link rel="search" title="Search" href="search.html" />
     <link rel="next" title="rnalysis.general.parse_gene_name_string" href="rnalysis.general.parse_gene_name_string.html" />
     <link rel="prev" title="rnalysis.enrichment.venn_diagram" href="rnalysis.enrichment.venn_diagram.html" /> 
->>>>>>> 84a84626
 </head>
 
 <body class="wy-body-for-nav">
 
-
-<div class="wy-grid-for-nav">
-
+   
+  <div class="wy-grid-for-nav">
+    
     <nav data-toggle="wy-nav-shift" class="wy-nav-side">
-<<<<<<< HEAD
-        <div class="wy-side-scroll">
-            <div class="wy-side-nav-search">
-
-
-                <a href="index.html">
-
-
-                    <img src="_static/logo.png" class="logo" alt="Logo"/>
-
-                </a>
-
-
-                <div role="search">
-                    <form id="rtd-search-form" class="wy-form" action="search.html" method="get">
-                        <input type="text" name="q" placeholder="Search docs"/>
-                        <input type="hidden" name="check_keywords" value="yes"/>
-                        <input type="hidden" name="area" value="default"/>
-                    </form>
-                </div>
-
-
-            </div>
-
-
-            <div class="wy-menu wy-menu-vertical" data-spy="affix" role="navigation" aria-label="main navigation">
-
-
-                <p class="caption"><span class="caption-text">About RNAlysis:</span></p>
-                <ul>
-                    <li class="toctree-l1"><a class="reference internal" href="readme.html">What is
-                        <em>RNAlysis?</em></a></li>
-                    <li class="toctree-l1"><a class="reference internal" href="readme.html#what-can-i-do-with-rnalysis">What
-                        can I do with <em>RNAlysis</em>?</a></li>
-                    <li class="toctree-l1"><a class="reference internal" href="readme.html#how-do-i-install-it">How do I
-                        install it?</a></li>
-                    <li class="toctree-l1"><a class="reference internal"
-                                              href="readme.html#dependencies">Dependencies</a></li>
-                    <li class="toctree-l1"><a class="reference internal" href="readme.html#where-to-get-it">Where to get
-                        it</a></li>
-                    <li class="toctree-l1"><a class="reference internal" href="readme.html#credits">Credits</a></li>
-                    <li class="toctree-l1"><a class="reference external" href="https://github.com/GuyTeichman/RNAlysis">GitHub
-                        page</a></li>
-                    <li class="toctree-l1"><a class="reference internal" href="authors.html">Credits</a></li>
-                </ul>
-<p class="caption"><span class="caption-text">Starting with RNAlysis:</span></p>
-=======
       <div class="wy-side-scroll">
         <div class="wy-side-nav-search" >
           
@@ -194,53 +105,28 @@
 <li class="toctree-l1"><a class="reference internal" href="authors.html">Credits</a></li>
 </ul>
 <p class="caption" role="heading"><span class="caption-text">Starting with RNAlysis:</span></p>
->>>>>>> 84a84626
 <ul>
 <li class="toctree-l1"><a class="reference internal" href="installation.html">Installation</a></li>
 <li class="toctree-l1"><a class="reference internal" href="user_guide.html">User guide</a></li>
 <li class="toctree-l1"><a class="reference internal" href="glossary.html">Glossary</a></li>
 </ul>
-<<<<<<< HEAD
-<p class="caption"><span class="caption-text">Change history:</span></p>
+<p class="caption" role="heading"><span class="caption-text">Change history:</span></p>
 <ul>
 <li class="toctree-l1"><a class="reference internal" href="history.html">History</a></li>
 </ul>
-<p class="caption"><span class="caption-text">Modules:</span></p>
-=======
-<p class="caption" role="heading"><span class="caption-text">Change history:</span></p>
-<ul>
-<li class="toctree-l1"><a class="reference internal" href="history.html">History</a></li>
-</ul>
 <p class="caption" role="heading"><span class="caption-text">Modules:</span></p>
->>>>>>> 84a84626
 <ul class="current">
 <li class="toctree-l1"><a class="reference internal" href="rnalysis.filtering.html">rnalysis.filtering</a></li>
-    <li class="toctree-l1"><a class="reference internal" href="rnalysis.enrichment.html">rnalysis.enrichment</a></li>
+<li class="toctree-l1"><a class="reference internal" href="rnalysis.enrichment.html">rnalysis.enrichment</a></li>
 <li class="toctree-l1 current"><a class="current reference internal" href="#">rnalysis.general</a><ul>
 <li class="toctree-l2"><a class="reference internal" href="rnalysis.general.parse_gene_name_string.html">rnalysis.general.parse_gene_name_string</a></li>
 <li class="toctree-l2"><a class="reference internal" href="rnalysis.general.parse_sequence_name_string.html">rnalysis.general.parse_sequence_name_string</a></li>
 <li class="toctree-l2"><a class="reference internal" href="rnalysis.general.parse_wbgene_string.html">rnalysis.general.parse_wbgene_string</a></li>
-<<<<<<< HEAD
-<li class="toctree-l2"><a class="reference internal" href="rnalysis.general.read_attr_ref_table_path.html">rnalysis.general.read_attr_ref_table_path</a></li>
-    <li class="toctree-l2"><a class="reference internal" href="rnalysis.general.read_biotype_ref_table_path.html">rnalysis.general.read_biotype_ref_table_path</a>
-    </li>
-    <li class="toctree-l2"><a class="reference internal" href="rnalysis.general.reset_settings_file.html">rnalysis.general.reset_settings_file</a>
-    </li>
-    <li class="toctree-l2"><a class="reference internal" href="rnalysis.general.save_to_csv.html">rnalysis.general.save_to_csv</a>
-    </li>
-    <li class="toctree-l2"><a class="reference internal" href="rnalysis.general.set_attr_ref_table_path.html">rnalysis.general.set_attr_ref_table_path</a>
-    </li>
-    <li class="toctree-l2"><a class="reference internal" href="rnalysis.general.set_biotype_ref_table_path.html">rnalysis.general.set_biotype_ref_table_path</a>
-    </li>
-    <li class="toctree-l2"><a class="reference internal" href="rnalysis.general.start_parallel_session.html">rnalysis.general.start_parallel_session</a>
-    </li>
-=======
 <li class="toctree-l2"><a class="reference internal" href="rnalysis.general.print_settings_file.html">rnalysis.general.print_settings_file</a></li>
 <li class="toctree-l2"><a class="reference internal" href="rnalysis.general.reset_settings_file.html">rnalysis.general.reset_settings_file</a></li>
 <li class="toctree-l2"><a class="reference internal" href="rnalysis.general.save_to_csv.html">rnalysis.general.save_to_csv</a></li>
 <li class="toctree-l2"><a class="reference internal" href="rnalysis.general.set_attr_ref_table_path.html">rnalysis.general.set_attr_ref_table_path</a></li>
 <li class="toctree-l2"><a class="reference internal" href="rnalysis.general.set_biotype_ref_table_path.html">rnalysis.general.set_biotype_ref_table_path</a></li>
->>>>>>> 84a84626
 </ul>
 </li>
 </ul>
@@ -250,107 +136,44 @@
 <li class="toctree-l1"><a class="reference internal" href="api_reference.html">API Reference</a></li>
 </ul>
 
-
-            </div>
-
+            
+          
         </div>
-<<<<<<< HEAD
-=======
         
       </div>
->>>>>>> 84a84626
     </nav>
 
     <section data-toggle="wy-nav-shift" class="wy-nav-content-wrap">
 
-
-        <nav class="wy-nav-top" aria-label="top navigation">
-
-            <i data-toggle="wy-nav-top" class="fa fa-bars"></i>
-            <a href="index.html">RNAlysis</a>
-
-        </nav>
-
-
-        <div class="wy-nav-content">
-
-            <div class="rst-content">
-
-
-                <div role="navigation" aria-label="breadcrumbs navigation">
-
-                    <ul class="wy-breadcrumbs">
-
-                        <li><a href="index.html" class="icon icon-home"></a> &raquo;</li>
-
-                        <li>rnalysis.general</li>
-
-
-                        <li class="wy-breadcrumbs-aside">
-
-
-                            <a href="_sources/rnalysis.general.rst.txt" rel="nofollow"> View page source</a>
-
-
-<<<<<<< HEAD
-                        </li>
-
-                    </ul>
-
-
-                    <hr/>
-                </div>
-                <div role="main" class="document" itemscope="itemscope" itemtype="http://schema.org/Article">
-                    <div itemprop="articleBody">
-
-                        <section id="rnalysis-general">
-                            <h1>rnalysis.general<a class="headerlink" href="#rnalysis-general"
-                                                   title="Permalink to this headline">¶</a></h1>
-                            <p class="rubric">Description</p>
-                            <span class="target" id="module-rnalysis.general"></span>
-                            <p>This module contains general-purpose functions. Those include loading and saving files,
-                                reading and updating the settings file, identifying type of input variables, etc. This
-                                module is used mainly by other modules.</p>
-                            <p class="rubric">Functions</p>
-                            <table class="longtable docutils align-default">
-                                <colgroup>
-                                    <col style="width: 10%"/>
-                                    <col style="width: 90%"/>
-                                </colgroup>
-                                <tbody>
-                                <tr class="row-odd">
-                                    <td><p><a class="reference internal"
-                                              href="rnalysis.general.load_csv.html#rnalysis.general.load_csv"
-                                              title="rnalysis.general.load_csv"><code
-                                        class="xref py py-obj docutils literal notranslate"><span
-                                        class="pre">load_csv</span></code></a>(filename[, idx_col, drop_columns, …])</p>
-                                    </td>
-                                    <td><p>loads a csv df into a pandas dataframe.</p></td>
-                                </tr>
-                                <tr class="row-even">
-                                    <td><p><a class="reference internal"
-                                              href="rnalysis.general.parse_gene_name_string.html#rnalysis.general.parse_gene_name_string"
-                                              title="rnalysis.general.parse_gene_name_string"><code
-                                        class="xref py py-obj docutils literal notranslate"><span class="pre">parse_gene_name_string</span></code></a>(string)
-                                    </p></td>
-                                    <td><p>Receives a string that contains gene names (like ‘daf-2’ or ‘lin15B’).</p>
-                                    </td>
-                                </tr>
-                                <tr class="row-odd">
-                                    <td><p><a class="reference internal"
-                                              href="rnalysis.general.parse_sequence_name_string.html#rnalysis.general.parse_sequence_name_string"
-                                              title="rnalysis.general.parse_sequence_name_string"><code
-                                        class="xref py py-obj docutils literal notranslate"><span class="pre">parse_sequence_name_string</span></code></a>(string)
-                                    </p></td>
-                                    <td><p>Receives a string that contains sequence names (such as ‘Y55D5A.5’).</p></td>
-                                </tr>
-                                <tr class="row-even">
-                                    <td><p><a class="reference internal"
-                                              href="rnalysis.general.parse_wbgene_string.html#rnalysis.general.parse_wbgene_string"
-                                              title="rnalysis.general.parse_wbgene_string"><code
-                                        class="xref py py-obj docutils literal notranslate"><span class="pre">parse_wbgene_string</span></code></a>(string)
-                                    </p></td>
-=======
+      
+      <nav class="wy-nav-top" aria-label="top navigation">
+        
+          <i data-toggle="wy-nav-top" class="fa fa-bars"></i>
+          <a href="index.html">RNAlysis</a>
+        
+      </nav>
+
+
+      <div class="wy-nav-content">
+        
+        <div class="rst-content">
+        
+          
+
+
+
+
+
+
+
+
+
+
+
+
+
+
+
 
 
 <div role="navigation" aria-label="breadcrumbs navigation">
@@ -396,7 +219,6 @@
 <td><p>Receives a string that contains sequence names (such as ‘Y55D5A.5’).</p></td>
 </tr>
 <tr class="row-odd"><td><p><a class="reference internal" href="rnalysis.general.parse_wbgene_string.html#rnalysis.general.parse_wbgene_string" title="rnalysis.general.parse_wbgene_string"><code class="xref py py-obj docutils literal notranslate"><span class="pre">parse_wbgene_string</span></code></a>(string)</p></td>
->>>>>>> 84a84626
 <td><p>Receives a string that contains WBGene indices.</p></td>
 </tr>
 <tr class="row-even"><td><p><a class="reference internal" href="rnalysis.general.print_settings_file.html#rnalysis.general.print_settings_file" title="rnalysis.general.print_settings_file"><code class="xref py py-obj docutils literal notranslate"><span class="pre">print_settings_file</span></code></a>()</p></td>
@@ -405,76 +227,6 @@
 <tr class="row-odd"><td><p><a class="reference internal" href="rnalysis.general.reset_settings_file.html#rnalysis.general.reset_settings_file" title="rnalysis.general.reset_settings_file"><code class="xref py py-obj docutils literal notranslate"><span class="pre">reset_settings_file</span></code></a>()</p></td>
 <td><p>Resets the local settings by deleting the local settings file.</p></td>
 </tr>
-<<<<<<< HEAD
-<tr class="row-odd"><td><p><a class="reference internal" href="rnalysis.general.reset_settings_file.html#rnalysis.general.reset_settings_file" title="rnalysis.general.reset_settings_file"><code class="xref py py-obj docutils literal notranslate"><span class="pre">reset_settings_file</span></code></a>()</p></td>
-<td><p>Resets the local settings by deleting the local settings file.</p></td>
-</tr>
-<tr class="row-even"><td><p><a class="reference internal" href="rnalysis.general.save_to_csv.html#rnalysis.general.save_to_csv" title="rnalysis.general.save_to_csv"><code class="xref py py-obj docutils literal notranslate"><span class="pre">save_to_csv</span></code></a>(df, filename[, suffix, index])</p></td>
-<td><p>save a pandas DataFrame to csv.</p></td>
-</tr>
-                                <tr class="row-odd">
-                                    <td><p><a class="reference internal"
-                                              href="rnalysis.general.set_attr_ref_table_path.html#rnalysis.general.set_attr_ref_table_path"
-                                              title="rnalysis.general.set_attr_ref_table_path"><code
-                                        class="xref py py-obj docutils literal notranslate"><span class="pre">set_attr_ref_table_path</span></code></a>([path])
-                                    </p></td>
-                                    <td><p>Defines/updates the Attribute Reference Table path in the settings file.</p>
-                                    </td>
-                                </tr>
-                                <tr class="row-even">
-                                    <td><p><a class="reference internal"
-                                              href="rnalysis.general.set_biotype_ref_table_path.html#rnalysis.general.set_biotype_ref_table_path"
-                                              title="rnalysis.general.set_biotype_ref_table_path"><code
-                                        class="xref py py-obj docutils literal notranslate"><span class="pre">set_biotype_ref_table_path</span></code></a>([path])
-                                    </p></td>
-                                    <td><p>Defines/updates the Biotype Reference Table path in the settings file.</p>
-                                    </td>
-                                </tr>
-                                <tr class="row-odd">
-                                    <td><p><a class="reference internal"
-                                              href="rnalysis.general.start_parallel_session.html#rnalysis.general.start_parallel_session"
-                                              title="rnalysis.general.start_parallel_session"><code
-                                        class="xref py py-obj docutils literal notranslate"><span class="pre">start_parallel_session</span></code></a>([n_engines])
-                                    </p></td>
-                                    <td><p>Stop previous ipyparallel ipcluster and start a new one in order to perform
-                                        parallelized computation.</p></td>
-                                </tr>
-                                </tbody>
-                            </table>
-                        </section>
-
-
-           </div>
-
-                </div>
-                <footer>
-                    <div class="rst-footer-buttons" role="navigation" aria-label="footer navigation">
-                        <a href="rnalysis.general.load_csv.html" class="btn btn-neutral float-right"
-                           title="rnalysis.general.load_csv" accesskey="n" rel="next">Next <span
-                            class="fa fa-arrow-circle-right" aria-hidden="true"></span></a>
-                        <a href="rnalysis.enrichment.venn_diagram.html" class="btn btn-neutral float-left"
-                           title="rnalysis.enrichment.venn_diagram" accesskey="p" rel="prev"><span
-                            class="fa fa-arrow-circle-left" aria-hidden="true"></span> Previous</a>
-                    </div>
-
-                    <hr/>
-
-                    <div role="contentinfo">
-                        <p>
-                            &#169; Copyright 2019, Guy Teichman.
-
-                        </p>
-                    </div>
-
-
-                    Built with <a href="https://www.sphinx-doc.org/">Sphinx</a> using a
-
-                    <a href="https://github.com/readthedocs/sphinx_rtd_theme">theme</a>
-
-                    provided by <a href="https://readthedocs.org">Read the Docs</a>.
-
-                </footer>
-=======
 <tr class="row-even"><td><p><a class="reference internal" href="rnalysis.general.save_to_csv.html#rnalysis.general.save_to_csv" title="rnalysis.general.save_to_csv"><code class="xref py py-obj docutils literal notranslate"><span class="pre">save_to_csv</span></code></a>(df, filename)</p></td>
 <td><p>save a pandas DataFrame or Filter object to csv.</p></td>
 </tr>
@@ -516,29 +268,24 @@
     provided by <a href="https://readthedocs.org">Read the Docs</a>. 
 
 </footer>
->>>>>>> 84a84626
         </div>
       </div>
 
     </section>
 
   </div>
-
-<<<<<<< HEAD
-
-<script type="text/javascript">
-    jQuery(function () {
-        SphinxRtdTheme.Navigation.enable(true);
-    });
-</script>
-=======
+  
+
   <script type="text/javascript">
       jQuery(function () {
           SphinxRtdTheme.Navigation.enable(true);
       });
   </script>
->>>>>>> 84a84626
-
+
+  
+  
+    
+   
 
 </body>
 </html>