--- conflicted
+++ resolved
@@ -1,49 +1,6 @@
 
 
 <!DOCTYPE html>
-<<<<<<< HEAD
-<html class="writer-html5" lang="en">
-<head>
-    <meta charset="utf-8"/>
-    <meta name="generator" content="Docutils 0.17.1: http://docutils.sourceforge.net/"/>
-
-    <meta name="viewport" content="width=device-width, initial-scale=1.0"/>
-
-    <title>rnalysis.filtering.FoldChangeFilter.randomization_test &mdash; RNAlysis 1.3.6 documentation</title>
-
-
-    <link rel="stylesheet" href="_static/css/theme.css" type="text/css"/>
-    <link rel="stylesheet" href="_static/pygments.css" type="text/css"/>
-    <link rel="stylesheet" href="_static/pygments.css" type="text/css"/>
-    <link rel="stylesheet" href="_static/css/theme.css" type="text/css"/>
-
-
-    <link rel="shortcut icon" href="_static/favicon.ico"/>
-
-
-    <!--[if lt IE 9]>
-    <script src="_static/js/html5shiv.min.js"></script>
-    <![endif]-->
-
-
-    <script type="text/javascript" id="documentation_options" data-url_root="./"
-            src="_static/documentation_options.js"></script>
-    <script data-url_root="./" id="documentation_options" src="_static/documentation_options.js"></script>
-    <script src="_static/jquery.js"></script>
-    <script src="_static/underscore.js"></script>
-    <script src="_static/doctools.js"></script>
-    <script src="_static/copybutton.js"></script>
-
-    <script type="text/javascript" src="_static/js/theme.js"></script>
-
-
-    <link rel="index" title="Index" href="genindex.html"/>
-    <link rel="search" title="Search" href="search.html"/>
-    <link rel="next" title="rnalysis.filtering.FoldChangeFilter.save_csv"
-          href="rnalysis.filtering.FoldChangeFilter.save_csv.html"/>
-    <link rel="prev" title="rnalysis.filtering.FoldChangeFilter.print_features"
-          href="rnalysis.filtering.FoldChangeFilter.print_features.html"/>
-=======
 <html class="writer-html5" lang="en" >
 <head>
   <meta charset="utf-8" />
@@ -90,42 +47,14 @@
     <link rel="search" title="Search" href="search.html" />
     <link rel="next" title="rnalysis.filtering.FoldChangeFilter.save_csv" href="rnalysis.filtering.FoldChangeFilter.save_csv.html" />
     <link rel="prev" title="rnalysis.filtering.FoldChangeFilter.print_features" href="rnalysis.filtering.FoldChangeFilter.print_features.html" /> 
->>>>>>> 84a84626
 </head>
 
 <body class="wy-body-for-nav">
 
-
-<div class="wy-grid-for-nav">
-
+   
+  <div class="wy-grid-for-nav">
+    
     <nav data-toggle="wy-nav-shift" class="wy-nav-side">
-<<<<<<< HEAD
-        <div class="wy-side-scroll">
-            <div class="wy-side-nav-search">
-
-
-                <a href="index.html">
-
-
-                    <img src="_static/logo.png" class="logo" alt="Logo"/>
-
-                </a>
-
-
-                <div role="search">
-                    <form id="rtd-search-form" class="wy-form" action="search.html" method="get">
-                        <input type="text" name="q" placeholder="Search docs"/>
-                        <input type="hidden" name="check_keywords" value="yes"/>
-                        <input type="hidden" name="area" value="default"/>
-                    </form>
-                </div>
-
-
-            </div>
-
-
-            <div class="wy-menu wy-menu-vertical" data-spy="affix" role="navigation" aria-label="main navigation">
-=======
       <div class="wy-side-scroll">
         <div class="wy-side-nav-search" >
           
@@ -153,29 +82,10 @@
     <input type="hidden" name="area" value="default" />
   </form>
 </div>
->>>>>>> 84a84626
-
-
-<<<<<<< HEAD
-                <p class="caption"><span class="caption-text">About RNAlysis:</span></p>
-                <ul>
-                    <li class="toctree-l1"><a class="reference internal" href="readme.html">What is
-                        <em>RNAlysis?</em></a></li>
-                    <li class="toctree-l1"><a class="reference internal" href="readme.html#what-can-i-do-with-rnalysis">What
-                        can I do with <em>RNAlysis</em>?</a></li>
-                    <li class="toctree-l1"><a class="reference internal" href="readme.html#how-do-i-install-it">How do I
-                        install it?</a></li>
-                    <li class="toctree-l1"><a class="reference internal"
-                                              href="readme.html#dependencies">Dependencies</a></li>
-                    <li class="toctree-l1"><a class="reference internal" href="readme.html#where-to-get-it">Where to get
-                        it</a></li>
-                    <li class="toctree-l1"><a class="reference internal" href="readme.html#credits">Credits</a></li>
-                    <li class="toctree-l1"><a class="reference external" href="https://github.com/GuyTeichman/RNAlysis">GitHub
-                        page</a></li>
-                    <li class="toctree-l1"><a class="reference internal" href="authors.html">Credits</a></li>
-                </ul>
-<p class="caption"><span class="caption-text">Starting with RNAlysis:</span></p>
-=======
+
+          
+        </div>
+
         
         <div class="wy-menu wy-menu-vertical" data-spy="affix" role="navigation" aria-label="main navigation">
           
@@ -195,25 +105,16 @@
 <li class="toctree-l1"><a class="reference internal" href="authors.html">Credits</a></li>
 </ul>
 <p class="caption" role="heading"><span class="caption-text">Starting with RNAlysis:</span></p>
->>>>>>> 84a84626
 <ul>
 <li class="toctree-l1"><a class="reference internal" href="installation.html">Installation</a></li>
 <li class="toctree-l1"><a class="reference internal" href="user_guide.html">User guide</a></li>
 <li class="toctree-l1"><a class="reference internal" href="glossary.html">Glossary</a></li>
 </ul>
-<<<<<<< HEAD
-<p class="caption"><span class="caption-text">Change history:</span></p>
-<ul>
-<li class="toctree-l1"><a class="reference internal" href="history.html">History</a></li>
-</ul>
-<p class="caption"><span class="caption-text">Modules:</span></p>
-=======
 <p class="caption" role="heading"><span class="caption-text">Change history:</span></p>
 <ul>
 <li class="toctree-l1"><a class="reference internal" href="history.html">History</a></li>
 </ul>
 <p class="caption" role="heading"><span class="caption-text">Modules:</span></p>
->>>>>>> 84a84626
 <ul class="current">
 <li class="toctree-l1 current"><a class="reference internal" href="rnalysis.filtering.html">rnalysis.filtering</a><ul class="current">
 <li class="toctree-l2"><a class="reference internal" href="rnalysis.filtering.CountFilter.html">rnalysis.filtering.CountFilter</a></li>
@@ -242,17 +143,15 @@
 <li class="toctree-l3"><a class="reference internal" href="rnalysis.filtering.FoldChangeFilter.split_fold_change_direction.html">rnalysis.filtering.FoldChangeFilter.split_fold_change_direction</a></li>
 <li class="toctree-l3"><a class="reference internal" href="rnalysis.filtering.FoldChangeFilter.symmetric_difference.html">rnalysis.filtering.FoldChangeFilter.symmetric_difference</a></li>
 <li class="toctree-l3"><a class="reference internal" href="rnalysis.filtering.FoldChangeFilter.tail.html">rnalysis.filtering.FoldChangeFilter.tail</a></li>
-    <li class="toctree-l3"><a class="reference internal" href="rnalysis.filtering.FoldChangeFilter.text_filters.html">rnalysis.filtering.FoldChangeFilter.text_filters</a>
-    </li>
-    <li class="toctree-l3"><a class="reference internal" href="rnalysis.filtering.FoldChangeFilter.union.html">rnalysis.filtering.FoldChangeFilter.union</a>
-    </li>
+<li class="toctree-l3"><a class="reference internal" href="rnalysis.filtering.FoldChangeFilter.text_filters.html">rnalysis.filtering.FoldChangeFilter.text_filters</a></li>
+<li class="toctree-l3"><a class="reference internal" href="rnalysis.filtering.FoldChangeFilter.union.html">rnalysis.filtering.FoldChangeFilter.union</a></li>
 </ul>
 </li>
 <li class="toctree-l2"><a class="reference internal" href="rnalysis.filtering.Pipeline.html">rnalysis.filtering.Pipeline</a></li>
 </ul>
 </li>
-    <li class="toctree-l1"><a class="reference internal" href="rnalysis.enrichment.html">rnalysis.enrichment</a></li>
-    <li class="toctree-l1"><a class="reference internal" href="rnalysis.general.html">rnalysis.general</a></li>
+<li class="toctree-l1"><a class="reference internal" href="rnalysis.enrichment.html">rnalysis.enrichment</a></li>
+<li class="toctree-l1"><a class="reference internal" href="rnalysis.general.html">rnalysis.general</a></li>
 </ul>
 <p class="caption" role="heading"><span class="caption-text">Indices and tables:</span></p>
 <ul>
@@ -260,130 +159,44 @@
 <li class="toctree-l1"><a class="reference internal" href="api_reference.html">API Reference</a></li>
 </ul>
 
-
-            </div>
-
+            
+          
         </div>
-<<<<<<< HEAD
-=======
         
       </div>
->>>>>>> 84a84626
     </nav>
 
     <section data-toggle="wy-nav-shift" class="wy-nav-content-wrap">
 
-
-        <nav class="wy-nav-top" aria-label="top navigation">
-
-            <i data-toggle="wy-nav-top" class="fa fa-bars"></i>
-            <a href="index.html">RNAlysis</a>
-
-        </nav>
-
-
-        <div class="wy-nav-content">
-
-            <div class="rst-content">
-
-
-                <div role="navigation" aria-label="breadcrumbs navigation">
-
-                    <ul class="wy-breadcrumbs">
-
-                        <li><a href="index.html" class="icon icon-home"></a> &raquo;</li>
-
-                        <li><a href="rnalysis.filtering.html">rnalysis.filtering</a> &raquo;</li>
-
-                        <li><a href="rnalysis.filtering.FoldChangeFilter.html">rnalysis.filtering.FoldChangeFilter</a>
-                            &raquo;
-                        </li>
-
-                        <li>rnalysis.filtering.FoldChangeFilter.randomization_test</li>
-
-
-                        <li class="wy-breadcrumbs-aside">
-
-
-<<<<<<< HEAD
-                            <a href="_sources/rnalysis.filtering.FoldChangeFilter.randomization_test.rst.txt"
-                               rel="nofollow"> View page source</a>
-
-
-                        </li>
-
-                    </ul>
-
-
-                    <hr/>
-                </div>
-                <div role="main" class="document" itemscope="itemscope" itemtype="http://schema.org/Article">
-                    <div itemprop="articleBody">
-
-                        <section id="rnalysis-filtering-foldchangefilter-randomization-test">
-                            <h1>rnalysis.filtering.FoldChangeFilter.randomization_test<a class="headerlink"
-                                                                                         href="#rnalysis-filtering-foldchangefilter-randomization-test"
-                                                                                         title="Permalink to this headline">¶</a>
-                            </h1>
-                            <dl class="py method">
-                                <dt class="sig sig-object py"
-                                    id="rnalysis.filtering.FoldChangeFilter.randomization_test">
-                                    <span class="sig-prename descclassname"><span
-                                        class="pre">FoldChangeFilter.</span></span><span class="sig-name descname"><span
-                                    class="pre">randomization_test</span></span><span class="sig-paren">(</span><em
-                                    class="sig-param"><span class="n"><span class="pre">ref</span></span></em>, <em
-                                    class="sig-param"><span class="n"><span class="pre">alpha</span></span><span
-                                    class="p"><span class="pre">:</span></span> <span class="n"><span
-                                    class="pre">float</span></span> <span class="o"><span class="pre">=</span></span>
-                                    <span class="default_value"><span class="pre">0.05</span></span></em>, <em
-                                    class="sig-param"><span class="n"><span class="pre">reps</span></span><span
-                                    class="o"><span class="pre">=</span></span><span class="default_value"><span
-                                    class="pre">10000</span></span></em>, <em class="sig-param"><span class="n"><span
-                                    class="pre">save_csv</span></span><span class="p"><span class="pre">:</span></span>
-                                    <span class="n"><span class="pre">bool</span></span> <span class="o"><span
-                                        class="pre">=</span></span> <span class="default_value"><span
-                                        class="pre">False</span></span></em>, <em class="sig-param"><span
-                                    class="n"><span class="pre">fname</span></span><span class="o"><span
-                                    class="pre">=</span></span><span class="default_value"><span class="pre">None</span></span></em><span
-                                    class="sig-paren">)</span><a class="headerlink"
-                                                                 href="#rnalysis.filtering.FoldChangeFilter.randomization_test"
-                                                                 title="Permalink to this definition">¶</a></dt>
-                                <dd>
-                                    <blockquote>
-                                        <div><p>Perform a randomization test to examine whether the fold change of a
-                                            group of specific genomic features is significantly different than the fold
-                                            change of a background set of genomic features.</p>
-                                            <dl class="field-list simple">
-                                                <dt class="field-odd">type ref</dt>
-                                                <dd class="field-odd"><p>FoldChangeFilter</p>
-                                                </dd>
-                                                <dt class="field-even">param ref</dt>
-                                                <dd class="field-even"><p>A reference FoldChangeFilter object which
-                                                    contains the fold change for every reference gene. Will be used to
-                                                    calculate the expected score and to perform randomizations.</p>
-                                                </dd>
-                                                <dt class="field-odd">type alpha</dt>
-                                                <dd class="field-odd"><p>float between 0 and 1</p>
-                                                </dd>
-                                                <dt class="field-even">param alpha</dt>
-                                                <dd class="field-even"><p>Indicates the threshold for significance
-                                                    (alpha).</p>
-                                                </dd>
-                                                <dt class="field-odd">type reps</dt>
-<dd class="field-odd"><p>int larger than 0</p>
-</dd>
-<dt class="field-even">param reps</dt>
-<dd class="field-even"><p>How many repetitions to run the randomization for.         10,000 is the default. Recommended 10,000 or higher.</p>
-</dd>
-<dt class="field-odd">type save_csv</dt>
-<dd class="field-odd"><p>bool, default False</p>
-</dd>
-<dt class="field-even">param save_csv</dt>
-<dd class="field-even"><p>If True, will save the results to a .csv file, under the name specified in ‘fname’.</p>
-</dd>
-<dt class="field-odd">type fname</dt>
-<dd class="field-odd"><p>str or pathlib.Path</p>
-=======
+      
+      <nav class="wy-nav-top" aria-label="top navigation">
+        
+          <i data-toggle="wy-nav-top" class="fa fa-bars"></i>
+          <a href="index.html">RNAlysis</a>
+        
+      </nav>
+
+
+      <div class="wy-nav-content">
+        
+        <div class="rst-content">
+        
+          
+
+
+
+
+
+
+
+
+
+
+
+
+
+
+
 
 
 <div role="navigation" aria-label="breadcrumbs navigation">
@@ -430,51 +243,10 @@
 <li><p><strong>save_csv</strong> (<em>bool</em><em>, </em><em>default False</em>) – If True, will save the results to a .csv file, under the name specified in ‘fname’.</p></li>
 <li><p><strong>fname</strong> (<em>str</em><em> or </em><em>pathlib.Path</em>) – The full path and name of the file to which to save the results. For example:         ‘C:/dir/file’. No ‘.csv’ suffix is required. If None (default), fname will be requested in a manual prompt.</p></li>
 </ul>
->>>>>>> 84a84626
 </dd>
 <dt class="field-even">Return type</dt>
 <dd class="field-even"><p>pandas DataFrame</p>
 </dd>
-<<<<<<< HEAD
-</dl>
-</div></blockquote>
-<dl>
-<dt>ile’. No ‘.csv’ suffix is required. If None (default), fname will be requested in a manual prompt.</dt><dd><dl class="field-list">
-<dt class="field-odd">rtype</dt>
-<dd class="field-odd"><p>pandas DataFrame</p>
-</dd>
-<dt class="field-even">return</dt>
-<dd class="field-even"><p>A Dataframe with the number of given genes, the observed fold change for the given group of genes,         the expected fold change for a group of genes of that size and the p value for the comparison.</p>
-</dd>
-<dt class="field-odd">Examples</dt>
-<dd class="field-odd"><div class="doctest highlight-default notranslate">
-    <div class="highlight"><pre><span></span><span class="gp">&gt;&gt;&gt; </span><span class="kn">from</span> <span
-        class="nn">rnalysis</span> <span class="kn">import</span> <span class="n">filtering</span>
-<span class="gp">&gt;&gt;&gt; </span><span class="n">f</span> <span class="o">=</span> <span
-            class="n">filtering</span><span class="o">.</span><span class="n">FoldChangeFilter</span><span
-            class="p">(</span><span class="s1">&#39;tests/fc_1.csv&#39;</span> <span class="p">,</span> <span
-            class="s1">&#39;numerator&#39;</span> <span class="p">,</span> <span class="s1">&#39;denominator&#39;</span><span
-            class="p">)</span>
-<span class="gp">&gt;&gt;&gt; </span><span class="n">f_background</span> <span class="o">=</span> <span
-            class="n">f</span><span class="o">.</span><span class="n">filter_biotype</span><span class="p">(</span><span
-            class="s1">&#39;protein_coding&#39;</span><span class="p">,</span> <span class="n">ref</span><span
-            class="o">=</span><span class="s1">&#39;tests/biotype_ref_table_for_tests.csv&#39;</span><span
-            class="p">,</span> <span class="n">inplace</span><span class="o">=</span><span class="kc">False</span><span
-            class="p">)</span> <span class="c1">#keep only protein-coding genes as reference</span>
-<span
-    class="go">Filtered 9 features, leaving 13 of the original 22 features. Filtering result saved to new object.</span>
-<span class="gp">&gt;&gt;&gt; </span><span class="n">f_test</span> <span class="o">=</span> <span
-            class="n">f_background</span><span class="o">.</span><span class="n">filter_by_attribute</span><span
-            class="p">(</span><span class="s1">&#39;attribute1&#39;</span><span class="p">,</span> <span
-            class="n">ref</span><span class="o">=</span><span
-            class="s1">&#39;tests/attr_ref_table_for_examples.csv&#39;</span><span class="p">,</span> <span class="n">inplace</span><span
-            class="o">=</span><span class="kc">False</span><span class="p">)</span>
-<span
-    class="go">Filtered 6 features, leaving 7 of the original 13 features. Filtering result saved to new object.</span>
-<span class="gp">&gt;&gt;&gt; </span><span class="n">rand_test_res</span> <span class="o">=</span> <span class="n">f_test</span><span
-            class="o">.</span><span class="n">randomization_test</span><span class="p">(</span><span class="n">f_background</span><span
-            class="p">)</span>
-=======
 <dt class="field-odd">Returns</dt>
 <dd class="field-odd"><p>A Dataframe with the number of given genes, the observed fold change for the given group of genes,         the expected fold change for a group of genes of that size and the p value for the comparison.</p>
 </dd>
@@ -486,27 +258,14 @@
 <span class="gp">&gt;&gt;&gt; </span><span class="n">f_test</span> <span class="o">=</span> <span class="n">f_background</span><span class="o">.</span><span class="n">filter_by_attribute</span><span class="p">(</span><span class="s1">&#39;attribute1&#39;</span><span class="p">,</span> <span class="n">ref</span><span class="o">=</span><span class="s1">&#39;tests/attr_ref_table_for_examples.csv&#39;</span><span class="p">,</span> <span class="n">inplace</span><span class="o">=</span><span class="kc">False</span><span class="p">)</span>
 <span class="go">Filtered 6 features, leaving 7 of the original 13 features. Filtering result saved to new object.</span>
 <span class="gp">&gt;&gt;&gt; </span><span class="n">rand_test_res</span> <span class="o">=</span> <span class="n">f_test</span><span class="o">.</span><span class="n">randomization_test</span><span class="p">(</span><span class="n">f_background</span><span class="p">)</span>
->>>>>>> 84a84626
 <span class="go">Calculating...</span>
 <span class="go">   group size  observed fold change  ...      pval  significant</span>
 <span class="go">0           7              2.806873  ...  0.360264        False</span>
-</pre>
-    </div>
+</pre></div>
 </div>
-    <p>[1 rows x 5 columns]</p>
+<p>[1 rows x 5 columns]</p>
 </dd>
 </dl>
-<<<<<<< HEAD
-</dd>
-</dl>
-                                </dd>
-                            </dl>
-
-                        </section>
-
-
-           </div>
-=======
 </dd></dl>
 
 </section>
@@ -520,39 +279,9 @@
         <a href="rnalysis.filtering.FoldChangeFilter.save_csv.html" class="btn btn-neutral float-right" title="rnalysis.filtering.FoldChangeFilter.save_csv" accesskey="n" rel="next">Next <span class="fa fa-arrow-circle-right" aria-hidden="true"></span></a>
         <a href="rnalysis.filtering.FoldChangeFilter.print_features.html" class="btn btn-neutral float-left" title="rnalysis.filtering.FoldChangeFilter.print_features" accesskey="p" rel="prev"><span class="fa fa-arrow-circle-left" aria-hidden="true"></span> Previous</a>
     </div>
->>>>>>> 84a84626
-
-                </div>
-                <footer>
-                    <div class="rst-footer-buttons" role="navigation" aria-label="footer navigation">
-                        <a href="rnalysis.filtering.FoldChangeFilter.save_csv.html" class="btn btn-neutral float-right"
-                           title="rnalysis.filtering.FoldChangeFilter.save_csv" accesskey="n" rel="next">Next <span
-                            class="fa fa-arrow-circle-right" aria-hidden="true"></span></a>
-                        <a href="rnalysis.filtering.FoldChangeFilter.print_features.html"
-                           class="btn btn-neutral float-left" title="rnalysis.filtering.FoldChangeFilter.print_features"
-                           accesskey="p" rel="prev"><span class="fa fa-arrow-circle-left" aria-hidden="true"></span>
-                            Previous</a>
-                    </div>
-
-<<<<<<< HEAD
-                    <hr/>
-
-                    <div role="contentinfo">
-                        <p>
-                            &#169; Copyright 2019, Guy Teichman.
-
-                        </p>
-                    </div>
-
-
-                    Built with <a href="https://www.sphinx-doc.org/">Sphinx</a> using a
-
-                    <a href="https://github.com/readthedocs/sphinx_rtd_theme">theme</a>
-
-                    provided by <a href="https://readthedocs.org">Read the Docs</a>.
-
-                </footer>
-=======
+
+  <hr/>
+
   <div role="contentinfo">
     <p>
         &#169; Copyright 2019, Guy Teichman.
@@ -569,29 +298,24 @@
     provided by <a href="https://readthedocs.org">Read the Docs</a>. 
 
 </footer>
->>>>>>> 84a84626
         </div>
       </div>
 
     </section>
 
   </div>
-
-<<<<<<< HEAD
-
-<script type="text/javascript">
-    jQuery(function () {
-        SphinxRtdTheme.Navigation.enable(true);
-    });
-</script>
-=======
+  
+
   <script type="text/javascript">
       jQuery(function () {
           SphinxRtdTheme.Navigation.enable(true);
       });
   </script>
->>>>>>> 84a84626
-
+
+  
+  
+    
+   
 
 </body>
 </html>