

<!DOCTYPE html>
<<<<<<< HEAD
<html class="writer-html5" lang="en">
<head>
    <meta charset="utf-8"/>
    <meta name="generator" content="Docutils 0.17.1: http://docutils.sourceforge.net/"/>

    <meta name="viewport" content="width=device-width, initial-scale=1.0"/>

    <title>rnalysis.general.parse_sequence_name_string &mdash; RNAlysis 1.3.6 documentation</title>


    <link rel="stylesheet" href="_static/css/theme.css" type="text/css"/>
    <link rel="stylesheet" href="_static/pygments.css" type="text/css"/>
    <link rel="stylesheet" href="_static/pygments.css" type="text/css"/>
    <link rel="stylesheet" href="_static/css/theme.css" type="text/css"/>


    <link rel="shortcut icon" href="_static/favicon.ico"/>


    <!--[if lt IE 9]>
    <script src="_static/js/html5shiv.min.js"></script>
    <![endif]-->


    <script type="text/javascript" id="documentation_options" data-url_root="./"
            src="_static/documentation_options.js"></script>
    <script data-url_root="./" id="documentation_options" src="_static/documentation_options.js"></script>
    <script src="_static/jquery.js"></script>
    <script src="_static/underscore.js"></script>
    <script src="_static/doctools.js"></script>
    <script src="_static/copybutton.js"></script>

    <script type="text/javascript" src="_static/js/theme.js"></script>


    <link rel="index" title="Index" href="genindex.html"/>
    <link rel="search" title="Search" href="search.html"/>
    <link rel="next" title="rnalysis.general.parse_wbgene_string" href="rnalysis.general.parse_wbgene_string.html"/>
    <link rel="prev" title="rnalysis.general.parse_gene_name_string"
          href="rnalysis.general.parse_gene_name_string.html"/>
=======
<html class="writer-html5" lang="en" >
<head>
  <meta charset="utf-8" />
  <meta name="generator" content="Docutils 0.17.1: http://docutils.sourceforge.net/" />

  <meta name="viewport" content="width=device-width, initial-scale=1.0" />
  
  <title>rnalysis.general.parse_sequence_name_string &mdash; RNAlysis 2.0.0 documentation</title>
  

  
  <link rel="stylesheet" href="_static/css/theme.css" type="text/css" />
  <link rel="stylesheet" href="_static/pygments.css" type="text/css" />
  <link rel="stylesheet" href="_static/pygments.css" type="text/css" />
  <link rel="stylesheet" href="_static/css/theme.css" type="text/css" />

  
  
    <link rel="shortcut icon" href="_static/favicon.ico"/>
  

  
  

  

  
  <!--[if lt IE 9]>
    <script src="_static/js/html5shiv.min.js"></script>
  <![endif]-->
  
    
      <script type="text/javascript" id="documentation_options" data-url_root="./" src="_static/documentation_options.js"></script>
        <script data-url_root="./" id="documentation_options" src="_static/documentation_options.js"></script>
        <script src="_static/jquery.js"></script>
        <script src="_static/underscore.js"></script>
        <script src="_static/doctools.js"></script>
        <script src="_static/copybutton.js"></script>
    
    <script type="text/javascript" src="_static/js/theme.js"></script>

    
    <link rel="index" title="Index" href="genindex.html" />
    <link rel="search" title="Search" href="search.html" />
    <link rel="next" title="rnalysis.general.parse_wbgene_string" href="rnalysis.general.parse_wbgene_string.html" />
    <link rel="prev" title="rnalysis.general.parse_gene_name_string" href="rnalysis.general.parse_gene_name_string.html" /> 
>>>>>>> 84a84626
</head>

<body class="wy-body-for-nav">


<div class="wy-grid-for-nav">

    <nav data-toggle="wy-nav-shift" class="wy-nav-side">
<<<<<<< HEAD
        <div class="wy-side-scroll">
            <div class="wy-side-nav-search">


                <a href="index.html">


                    <img src="_static/logo.png" class="logo" alt="Logo"/>

                </a>


                <div role="search">
                    <form id="rtd-search-form" class="wy-form" action="search.html" method="get">
                        <input type="text" name="q" placeholder="Search docs"/>
                        <input type="hidden" name="check_keywords" value="yes"/>
                        <input type="hidden" name="area" value="default"/>
                    </form>
                </div>


            </div>


            <div class="wy-menu wy-menu-vertical" data-spy="affix" role="navigation" aria-label="main navigation">


                <p class="caption"><span class="caption-text">About RNAlysis:</span></p>
                <ul>
                    <li class="toctree-l1"><a class="reference internal" href="readme.html">What is
                        <em>RNAlysis?</em></a></li>
                    <li class="toctree-l1"><a class="reference internal" href="readme.html#what-can-i-do-with-rnalysis">What
                        can I do with <em>RNAlysis</em>?</a></li>
                    <li class="toctree-l1"><a class="reference internal" href="readme.html#how-do-i-install-it">How do I
                        install it?</a></li>
                    <li class="toctree-l1"><a class="reference internal"
                                              href="readme.html#dependencies">Dependencies</a></li>
                    <li class="toctree-l1"><a class="reference internal" href="readme.html#where-to-get-it">Where to get
                        it</a></li>
                    <li class="toctree-l1"><a class="reference internal" href="readme.html#credits">Credits</a></li>
                    <li class="toctree-l1"><a class="reference external" href="https://github.com/GuyTeichman/RNAlysis">GitHub
                        page</a></li>
                    <li class="toctree-l1"><a class="reference internal" href="authors.html">Credits</a></li>
                </ul>
<p class="caption"><span class="caption-text">Starting with RNAlysis:</span></p>
=======
      <div class="wy-side-scroll">
        <div class="wy-side-nav-search" >
          

          
            <a href="index.html">
          

          
            
            <img src="_static/logo.png" class="logo" alt="Logo"/>
          
          </a>

          
            
            
          

          
<div role="search">
  <form id="rtd-search-form" class="wy-form" action="search.html" method="get">
    <input type="text" name="q" placeholder="Search docs" />
    <input type="hidden" name="check_keywords" value="yes" />
    <input type="hidden" name="area" value="default" />
  </form>
</div>

          
        </div>

        
        <div class="wy-menu wy-menu-vertical" data-spy="affix" role="navigation" aria-label="main navigation">
          
            
            
              
            
            
              <p class="caption" role="heading"><span class="caption-text">About RNAlysis:</span></p>
<ul>
<li class="toctree-l1"><a class="reference internal" href="readme.html">What is <em>RNAlysis?</em></a></li>
<li class="toctree-l1"><a class="reference internal" href="readme.html#what-can-i-do-with-rnalysis">What can I do with <em>RNAlysis</em>?</a></li>
<li class="toctree-l1"><a class="reference internal" href="readme.html#how-do-i-install-it">How do I install it?</a></li>
<li class="toctree-l1"><a class="reference internal" href="readme.html#dependencies">Dependencies</a></li>
<li class="toctree-l1"><a class="reference internal" href="readme.html#credits">Credits</a></li>
<li class="toctree-l1"><a class="reference external" href="https://github.com/GuyTeichman/RNAlysis">GitHub page</a></li>
<li class="toctree-l1"><a class="reference internal" href="authors.html">Credits</a></li>
</ul>
<p class="caption" role="heading"><span class="caption-text">Starting with RNAlysis:</span></p>
>>>>>>> 84a84626
<ul>
<li class="toctree-l1"><a class="reference internal" href="installation.html">Installation</a></li>
<li class="toctree-l1"><a class="reference internal" href="user_guide.html">User guide</a></li>
<li class="toctree-l1"><a class="reference internal" href="glossary.html">Glossary</a></li>
</ul>
<<<<<<< HEAD
<p class="caption"><span class="caption-text">Change history:</span></p>
<ul>
<li class="toctree-l1"><a class="reference internal" href="history.html">History</a></li>
</ul>
<p class="caption"><span class="caption-text">Modules:</span></p>
=======
<p class="caption" role="heading"><span class="caption-text">Change history:</span></p>
<ul>
<li class="toctree-l1"><a class="reference internal" href="history.html">History</a></li>
</ul>
<p class="caption" role="heading"><span class="caption-text">Modules:</span></p>
>>>>>>> 84a84626
<ul class="current">
<li class="toctree-l1"><a class="reference internal" href="rnalysis.filtering.html">rnalysis.filtering</a></li>
    <li class="toctree-l1"><a class="reference internal" href="rnalysis.enrichment.html">rnalysis.enrichment</a></li>
<li class="toctree-l1 current"><a class="reference internal" href="rnalysis.general.html">rnalysis.general</a><ul class="current">
<li class="toctree-l2"><a class="reference internal" href="rnalysis.general.parse_gene_name_string.html">rnalysis.general.parse_gene_name_string</a></li>
<li class="toctree-l2 current"><a class="current reference internal" href="#">rnalysis.general.parse_sequence_name_string</a></li>
<li class="toctree-l2"><a class="reference internal" href="rnalysis.general.parse_wbgene_string.html">rnalysis.general.parse_wbgene_string</a></li>
<<<<<<< HEAD
<li class="toctree-l2"><a class="reference internal" href="rnalysis.general.read_attr_ref_table_path.html">rnalysis.general.read_attr_ref_table_path</a></li>
    <li class="toctree-l2"><a class="reference internal" href="rnalysis.general.read_biotype_ref_table_path.html">rnalysis.general.read_biotype_ref_table_path</a>
    </li>
    <li class="toctree-l2"><a class="reference internal" href="rnalysis.general.reset_settings_file.html">rnalysis.general.reset_settings_file</a>
    </li>
    <li class="toctree-l2"><a class="reference internal" href="rnalysis.general.save_to_csv.html">rnalysis.general.save_to_csv</a>
    </li>
    <li class="toctree-l2"><a class="reference internal" href="rnalysis.general.set_attr_ref_table_path.html">rnalysis.general.set_attr_ref_table_path</a>
    </li>
    <li class="toctree-l2"><a class="reference internal" href="rnalysis.general.set_biotype_ref_table_path.html">rnalysis.general.set_biotype_ref_table_path</a>
    </li>
    <li class="toctree-l2"><a class="reference internal" href="rnalysis.general.start_parallel_session.html">rnalysis.general.start_parallel_session</a>
    </li>
=======
<li class="toctree-l2"><a class="reference internal" href="rnalysis.general.print_settings_file.html">rnalysis.general.print_settings_file</a></li>
<li class="toctree-l2"><a class="reference internal" href="rnalysis.general.reset_settings_file.html">rnalysis.general.reset_settings_file</a></li>
<li class="toctree-l2"><a class="reference internal" href="rnalysis.general.save_to_csv.html">rnalysis.general.save_to_csv</a></li>
<li class="toctree-l2"><a class="reference internal" href="rnalysis.general.set_attr_ref_table_path.html">rnalysis.general.set_attr_ref_table_path</a></li>
<li class="toctree-l2"><a class="reference internal" href="rnalysis.general.set_biotype_ref_table_path.html">rnalysis.general.set_biotype_ref_table_path</a></li>
>>>>>>> 84a84626
</ul>
</li>
</ul>
<p class="caption" role="heading"><span class="caption-text">Indices and tables:</span></p>
<ul>
<li class="toctree-l1"><a class="reference internal" href="genindex.html">Index</a></li>
<li class="toctree-l1"><a class="reference internal" href="api_reference.html">API Reference</a></li>
</ul>


            </div>

        </div>
<<<<<<< HEAD
=======
        
      </div>
>>>>>>> 84a84626
    </nav>

    <section data-toggle="wy-nav-shift" class="wy-nav-content-wrap">


        <nav class="wy-nav-top" aria-label="top navigation">

            <i data-toggle="wy-nav-top" class="fa fa-bars"></i>
            <a href="index.html">RNAlysis</a>

        </nav>


        <div class="wy-nav-content">

            <div class="rst-content">


                <div role="navigation" aria-label="breadcrumbs navigation">

                    <ul class="wy-breadcrumbs">

                        <li><a href="index.html" class="icon icon-home"></a> &raquo;</li>

                        <li><a href="rnalysis.general.html">rnalysis.general</a> &raquo;</li>

                        <li>rnalysis.general.parse_sequence_name_string</li>


                        <li class="wy-breadcrumbs-aside">


                            <a href="_sources/rnalysis.general.parse_sequence_name_string.rst.txt" rel="nofollow"> View
                                page source</a>


<<<<<<< HEAD
                        </li>

                    </ul>


                    <hr/>
                </div>
                <div role="main" class="document" itemscope="itemscope" itemtype="http://schema.org/Article">
                    <div itemprop="articleBody">

                        <section id="rnalysis-general-parse-sequence-name-string">
                            <h1>rnalysis.general.parse_sequence_name_string<a class="headerlink"
                                                                              href="#rnalysis-general-parse-sequence-name-string"
                                                                              title="Permalink to this headline">¶</a>
                            </h1>
                            <dl class="py function">
                                <dt class="sig sig-object py" id="rnalysis.general.parse_sequence_name_string">
                                    <span class="sig-prename descclassname"><span
                                        class="pre">rnalysis.general.</span></span><span class="sig-name descname"><span
                                    class="pre">parse_sequence_name_string</span></span><span class="sig-paren">(</span><em
                                    class="sig-param"><span class="n"><span class="pre">string</span></span></em><span
                                    class="sig-paren">)</span><a class="headerlink"
                                                                 href="#rnalysis.general.parse_sequence_name_string"
                                                                 title="Permalink to this definition">¶</a></dt>
                                <dd><p>Receives a string that contains sequence names (such as ‘Y55D5A.5’). Parses the
                                    string into a set of WBGene indices. The format of a sequence name is a sequence
                                    consisting of the expression ‘[A-Z,0-9]{5,6}’, the character ‘.’, and a digit.
                                    :type string: str
                                    :param string: The string to be parsed. Can be any format of string.
                                    :return:
                                    a set of the WBGene indices that appear in the given string.</p>
                                    <dl class="field-list simple">
                                        <dt class="field-odd">Examples</dt>
                                        <dd class="field-odd"><p></p></dd>
                                    </dl>
                                    <div class="doctest highlight-default notranslate">
                                        <div class="highlight"><pre><span></span><span
                                            class="gp">&gt;&gt;&gt; </span><span class="kn">from</span> <span
                                            class="nn">rnalysis</span> <span class="kn">import</span> <span class="n">general</span>
=======


<div role="navigation" aria-label="breadcrumbs navigation">

  <ul class="wy-breadcrumbs">
    
      <li><a href="index.html" class="icon icon-home"></a> &raquo;</li>
        
          <li><a href="rnalysis.general.html">rnalysis.general</a> &raquo;</li>
        
      <li>rnalysis.general.parse_sequence_name_string</li>
    
    
      <li class="wy-breadcrumbs-aside">
        
          
            <a href="_sources/rnalysis.general.parse_sequence_name_string.rst.txt" rel="nofollow"> View page source</a>
          
        
      </li>
    
  </ul>

  
  <hr/>
</div>
          <div role="main" class="document" itemscope="itemscope" itemtype="http://schema.org/Article">
           <div itemprop="articleBody">
            
  <section id="rnalysis-general-parse-sequence-name-string">
<h1>rnalysis.general.parse_sequence_name_string<a class="headerlink" href="#rnalysis-general-parse-sequence-name-string" title="Permalink to this headline">¶</a></h1>
<dl class="py function">
<dt class="sig sig-object py" id="rnalysis.general.parse_sequence_name_string">
<span class="sig-prename descclassname"><span class="pre">rnalysis.general.</span></span><span class="sig-name descname"><span class="pre">parse_sequence_name_string</span></span><span class="sig-paren">(</span><em class="sig-param"><span class="n"><span class="pre">string</span></span></em><span class="sig-paren">)</span><a class="headerlink" href="#rnalysis.general.parse_sequence_name_string" title="Permalink to this definition">¶</a></dt>
<dd><p>Receives a string that contains sequence names (such as ‘Y55D5A.5’).     Parses the string into a set of WBGene indices.     The format of a sequence name is a sequence consisting of the expression ‘[A-Z,0-9]{5,6}’,     the character ‘.’, and a digit.
:type string: str
:param string: The string to be parsed. Can be any format of string.
:return:
a set of the WBGene indices that appear in the given string.</p>
<dl class="field-list simple">
<dt class="field-odd">Examples</dt>
<dd class="field-odd"><p></p></dd>
</dl>
<div class="doctest highlight-default notranslate"><div class="highlight"><pre><span></span><span class="gp">&gt;&gt;&gt; </span><span class="kn">from</span> <span class="nn">rnalysis</span> <span class="kn">import</span> <span class="n">general</span>
>>>>>>> 84a84626
<span class="gp">&gt;&gt;&gt; </span><span class="n">string</span> <span class="o">=</span> <span class="s1">&#39;CELE_Y55D5A.5T23G5.6WBGene00000000 daf-16^^ZK662.4 &#39;</span>
<span class="gp">&gt;&gt;&gt; </span><span class="n">parsed</span> <span class="o">=</span> <span
                                                class="n">general</span><span class="o">.</span><span class="n">parse_sequence_name_string</span><span
                                                class="p">(</span><span class="n">string</span><span class="p">)</span>
<span class="gp">&gt;&gt;&gt; </span><span class="nb">print</span><span class="p">(</span><span
                                                class="n">parsed</span><span class="p">)</span>
<span class="go">{&#39;Y55D5A.5&#39;, &#39;T23G5.6&#39;, &#39;ZK662.4&#39;}</span>
</pre>
                                        </div>
                                    </div>
                                </dd>
                            </dl>

<<<<<<< HEAD
                        </section>


           </div>

                </div>
                <footer>
                    <div class="rst-footer-buttons" role="navigation" aria-label="footer navigation">
                        <a href="rnalysis.general.parse_wbgene_string.html" class="btn btn-neutral float-right"
                           title="rnalysis.general.parse_wbgene_string" accesskey="n" rel="next">Next <span
                            class="fa fa-arrow-circle-right" aria-hidden="true"></span></a>
                        <a href="rnalysis.general.parse_gene_name_string.html" class="btn btn-neutral float-left"
                           title="rnalysis.general.parse_gene_name_string" accesskey="p" rel="prev"><span
                            class="fa fa-arrow-circle-left" aria-hidden="true"></span> Previous</a>
                    </div>

                    <hr/>

                    <div role="contentinfo">
                        <p>
                            &#169; Copyright 2019, Guy Teichman.

                        </p>
                    </div>


                    Built with <a href="https://www.sphinx-doc.org/">Sphinx</a> using a

                    <a href="https://github.com/readthedocs/sphinx_rtd_theme">theme</a>

                    provided by <a href="https://readthedocs.org">Read the Docs</a>.

                </footer>
=======
</section>


           </div>
           
          </div>
          <footer>
    <div class="rst-footer-buttons" role="navigation" aria-label="footer navigation">
        <a href="rnalysis.general.parse_wbgene_string.html" class="btn btn-neutral float-right" title="rnalysis.general.parse_wbgene_string" accesskey="n" rel="next">Next <span class="fa fa-arrow-circle-right" aria-hidden="true"></span></a>
        <a href="rnalysis.general.parse_gene_name_string.html" class="btn btn-neutral float-left" title="rnalysis.general.parse_gene_name_string" accesskey="p" rel="prev"><span class="fa fa-arrow-circle-left" aria-hidden="true"></span> Previous</a>
    </div>

  <hr/>

  <div role="contentinfo">
    <p>
        &#169; Copyright 2019, Guy Teichman.

    </p>
  </div>
    
    
    
    Built with <a href="https://www.sphinx-doc.org/">Sphinx</a> using a
    
    <a href="https://github.com/readthedocs/sphinx_rtd_theme">theme</a>
    
    provided by <a href="https://readthedocs.org">Read the Docs</a>. 

</footer>
>>>>>>> 84a84626
        </div>
      </div>

    </section>

  </div>

<<<<<<< HEAD

<script type="text/javascript">
    jQuery(function () {
        SphinxRtdTheme.Navigation.enable(true);
    });
</script>
=======
  <script type="text/javascript">
      jQuery(function () {
          SphinxRtdTheme.Navigation.enable(true);
      });
  </script>
>>>>>>> 84a84626


</body>
</html><|MERGE_RESOLUTION|>--- conflicted
+++ resolved
@@ -1,48 +1,6 @@
 
 
 <!DOCTYPE html>
-<<<<<<< HEAD
-<html class="writer-html5" lang="en">
-<head>
-    <meta charset="utf-8"/>
-    <meta name="generator" content="Docutils 0.17.1: http://docutils.sourceforge.net/"/>
-
-    <meta name="viewport" content="width=device-width, initial-scale=1.0"/>
-
-    <title>rnalysis.general.parse_sequence_name_string &mdash; RNAlysis 1.3.6 documentation</title>
-
-
-    <link rel="stylesheet" href="_static/css/theme.css" type="text/css"/>
-    <link rel="stylesheet" href="_static/pygments.css" type="text/css"/>
-    <link rel="stylesheet" href="_static/pygments.css" type="text/css"/>
-    <link rel="stylesheet" href="_static/css/theme.css" type="text/css"/>
-
-
-    <link rel="shortcut icon" href="_static/favicon.ico"/>
-
-
-    <!--[if lt IE 9]>
-    <script src="_static/js/html5shiv.min.js"></script>
-    <![endif]-->
-
-
-    <script type="text/javascript" id="documentation_options" data-url_root="./"
-            src="_static/documentation_options.js"></script>
-    <script data-url_root="./" id="documentation_options" src="_static/documentation_options.js"></script>
-    <script src="_static/jquery.js"></script>
-    <script src="_static/underscore.js"></script>
-    <script src="_static/doctools.js"></script>
-    <script src="_static/copybutton.js"></script>
-
-    <script type="text/javascript" src="_static/js/theme.js"></script>
-
-
-    <link rel="index" title="Index" href="genindex.html"/>
-    <link rel="search" title="Search" href="search.html"/>
-    <link rel="next" title="rnalysis.general.parse_wbgene_string" href="rnalysis.general.parse_wbgene_string.html"/>
-    <link rel="prev" title="rnalysis.general.parse_gene_name_string"
-          href="rnalysis.general.parse_gene_name_string.html"/>
-=======
 <html class="writer-html5" lang="en" >
 <head>
   <meta charset="utf-8" />
@@ -89,62 +47,14 @@
     <link rel="search" title="Search" href="search.html" />
     <link rel="next" title="rnalysis.general.parse_wbgene_string" href="rnalysis.general.parse_wbgene_string.html" />
     <link rel="prev" title="rnalysis.general.parse_gene_name_string" href="rnalysis.general.parse_gene_name_string.html" /> 
->>>>>>> 84a84626
 </head>
 
 <body class="wy-body-for-nav">
 
-
-<div class="wy-grid-for-nav">
-
+   
+  <div class="wy-grid-for-nav">
+    
     <nav data-toggle="wy-nav-shift" class="wy-nav-side">
-<<<<<<< HEAD
-        <div class="wy-side-scroll">
-            <div class="wy-side-nav-search">
-
-
-                <a href="index.html">
-
-
-                    <img src="_static/logo.png" class="logo" alt="Logo"/>
-
-                </a>
-
-
-                <div role="search">
-                    <form id="rtd-search-form" class="wy-form" action="search.html" method="get">
-                        <input type="text" name="q" placeholder="Search docs"/>
-                        <input type="hidden" name="check_keywords" value="yes"/>
-                        <input type="hidden" name="area" value="default"/>
-                    </form>
-                </div>
-
-
-            </div>
-
-
-            <div class="wy-menu wy-menu-vertical" data-spy="affix" role="navigation" aria-label="main navigation">
-
-
-                <p class="caption"><span class="caption-text">About RNAlysis:</span></p>
-                <ul>
-                    <li class="toctree-l1"><a class="reference internal" href="readme.html">What is
-                        <em>RNAlysis?</em></a></li>
-                    <li class="toctree-l1"><a class="reference internal" href="readme.html#what-can-i-do-with-rnalysis">What
-                        can I do with <em>RNAlysis</em>?</a></li>
-                    <li class="toctree-l1"><a class="reference internal" href="readme.html#how-do-i-install-it">How do I
-                        install it?</a></li>
-                    <li class="toctree-l1"><a class="reference internal"
-                                              href="readme.html#dependencies">Dependencies</a></li>
-                    <li class="toctree-l1"><a class="reference internal" href="readme.html#where-to-get-it">Where to get
-                        it</a></li>
-                    <li class="toctree-l1"><a class="reference internal" href="readme.html#credits">Credits</a></li>
-                    <li class="toctree-l1"><a class="reference external" href="https://github.com/GuyTeichman/RNAlysis">GitHub
-                        page</a></li>
-                    <li class="toctree-l1"><a class="reference internal" href="authors.html">Credits</a></li>
-                </ul>
-<p class="caption"><span class="caption-text">Starting with RNAlysis:</span></p>
-=======
       <div class="wy-side-scroll">
         <div class="wy-side-nav-search" >
           
@@ -195,53 +105,28 @@
 <li class="toctree-l1"><a class="reference internal" href="authors.html">Credits</a></li>
 </ul>
 <p class="caption" role="heading"><span class="caption-text">Starting with RNAlysis:</span></p>
->>>>>>> 84a84626
 <ul>
 <li class="toctree-l1"><a class="reference internal" href="installation.html">Installation</a></li>
 <li class="toctree-l1"><a class="reference internal" href="user_guide.html">User guide</a></li>
 <li class="toctree-l1"><a class="reference internal" href="glossary.html">Glossary</a></li>
 </ul>
-<<<<<<< HEAD
-<p class="caption"><span class="caption-text">Change history:</span></p>
+<p class="caption" role="heading"><span class="caption-text">Change history:</span></p>
 <ul>
 <li class="toctree-l1"><a class="reference internal" href="history.html">History</a></li>
 </ul>
-<p class="caption"><span class="caption-text">Modules:</span></p>
-=======
-<p class="caption" role="heading"><span class="caption-text">Change history:</span></p>
-<ul>
-<li class="toctree-l1"><a class="reference internal" href="history.html">History</a></li>
-</ul>
 <p class="caption" role="heading"><span class="caption-text">Modules:</span></p>
->>>>>>> 84a84626
 <ul class="current">
 <li class="toctree-l1"><a class="reference internal" href="rnalysis.filtering.html">rnalysis.filtering</a></li>
-    <li class="toctree-l1"><a class="reference internal" href="rnalysis.enrichment.html">rnalysis.enrichment</a></li>
+<li class="toctree-l1"><a class="reference internal" href="rnalysis.enrichment.html">rnalysis.enrichment</a></li>
 <li class="toctree-l1 current"><a class="reference internal" href="rnalysis.general.html">rnalysis.general</a><ul class="current">
 <li class="toctree-l2"><a class="reference internal" href="rnalysis.general.parse_gene_name_string.html">rnalysis.general.parse_gene_name_string</a></li>
 <li class="toctree-l2 current"><a class="current reference internal" href="#">rnalysis.general.parse_sequence_name_string</a></li>
 <li class="toctree-l2"><a class="reference internal" href="rnalysis.general.parse_wbgene_string.html">rnalysis.general.parse_wbgene_string</a></li>
-<<<<<<< HEAD
-<li class="toctree-l2"><a class="reference internal" href="rnalysis.general.read_attr_ref_table_path.html">rnalysis.general.read_attr_ref_table_path</a></li>
-    <li class="toctree-l2"><a class="reference internal" href="rnalysis.general.read_biotype_ref_table_path.html">rnalysis.general.read_biotype_ref_table_path</a>
-    </li>
-    <li class="toctree-l2"><a class="reference internal" href="rnalysis.general.reset_settings_file.html">rnalysis.general.reset_settings_file</a>
-    </li>
-    <li class="toctree-l2"><a class="reference internal" href="rnalysis.general.save_to_csv.html">rnalysis.general.save_to_csv</a>
-    </li>
-    <li class="toctree-l2"><a class="reference internal" href="rnalysis.general.set_attr_ref_table_path.html">rnalysis.general.set_attr_ref_table_path</a>
-    </li>
-    <li class="toctree-l2"><a class="reference internal" href="rnalysis.general.set_biotype_ref_table_path.html">rnalysis.general.set_biotype_ref_table_path</a>
-    </li>
-    <li class="toctree-l2"><a class="reference internal" href="rnalysis.general.start_parallel_session.html">rnalysis.general.start_parallel_session</a>
-    </li>
-=======
 <li class="toctree-l2"><a class="reference internal" href="rnalysis.general.print_settings_file.html">rnalysis.general.print_settings_file</a></li>
 <li class="toctree-l2"><a class="reference internal" href="rnalysis.general.reset_settings_file.html">rnalysis.general.reset_settings_file</a></li>
 <li class="toctree-l2"><a class="reference internal" href="rnalysis.general.save_to_csv.html">rnalysis.general.save_to_csv</a></li>
 <li class="toctree-l2"><a class="reference internal" href="rnalysis.general.set_attr_ref_table_path.html">rnalysis.general.set_attr_ref_table_path</a></li>
 <li class="toctree-l2"><a class="reference internal" href="rnalysis.general.set_biotype_ref_table_path.html">rnalysis.general.set_biotype_ref_table_path</a></li>
->>>>>>> 84a84626
 </ul>
 </li>
 </ul>
@@ -251,92 +136,44 @@
 <li class="toctree-l1"><a class="reference internal" href="api_reference.html">API Reference</a></li>
 </ul>
 
-
-            </div>
-
+            
+          
         </div>
-<<<<<<< HEAD
-=======
         
       </div>
->>>>>>> 84a84626
     </nav>
 
     <section data-toggle="wy-nav-shift" class="wy-nav-content-wrap">
 
-
-        <nav class="wy-nav-top" aria-label="top navigation">
-
-            <i data-toggle="wy-nav-top" class="fa fa-bars"></i>
-            <a href="index.html">RNAlysis</a>
-
-        </nav>
-
-
-        <div class="wy-nav-content">
-
-            <div class="rst-content">
-
-
-                <div role="navigation" aria-label="breadcrumbs navigation">
-
-                    <ul class="wy-breadcrumbs">
-
-                        <li><a href="index.html" class="icon icon-home"></a> &raquo;</li>
-
-                        <li><a href="rnalysis.general.html">rnalysis.general</a> &raquo;</li>
-
-                        <li>rnalysis.general.parse_sequence_name_string</li>
-
-
-                        <li class="wy-breadcrumbs-aside">
-
-
-                            <a href="_sources/rnalysis.general.parse_sequence_name_string.rst.txt" rel="nofollow"> View
-                                page source</a>
-
-
-<<<<<<< HEAD
-                        </li>
-
-                    </ul>
-
-
-                    <hr/>
-                </div>
-                <div role="main" class="document" itemscope="itemscope" itemtype="http://schema.org/Article">
-                    <div itemprop="articleBody">
-
-                        <section id="rnalysis-general-parse-sequence-name-string">
-                            <h1>rnalysis.general.parse_sequence_name_string<a class="headerlink"
-                                                                              href="#rnalysis-general-parse-sequence-name-string"
-                                                                              title="Permalink to this headline">¶</a>
-                            </h1>
-                            <dl class="py function">
-                                <dt class="sig sig-object py" id="rnalysis.general.parse_sequence_name_string">
-                                    <span class="sig-prename descclassname"><span
-                                        class="pre">rnalysis.general.</span></span><span class="sig-name descname"><span
-                                    class="pre">parse_sequence_name_string</span></span><span class="sig-paren">(</span><em
-                                    class="sig-param"><span class="n"><span class="pre">string</span></span></em><span
-                                    class="sig-paren">)</span><a class="headerlink"
-                                                                 href="#rnalysis.general.parse_sequence_name_string"
-                                                                 title="Permalink to this definition">¶</a></dt>
-                                <dd><p>Receives a string that contains sequence names (such as ‘Y55D5A.5’). Parses the
-                                    string into a set of WBGene indices. The format of a sequence name is a sequence
-                                    consisting of the expression ‘[A-Z,0-9]{5,6}’, the character ‘.’, and a digit.
-                                    :type string: str
-                                    :param string: The string to be parsed. Can be any format of string.
-                                    :return:
-                                    a set of the WBGene indices that appear in the given string.</p>
-                                    <dl class="field-list simple">
-                                        <dt class="field-odd">Examples</dt>
-                                        <dd class="field-odd"><p></p></dd>
-                                    </dl>
-                                    <div class="doctest highlight-default notranslate">
-                                        <div class="highlight"><pre><span></span><span
-                                            class="gp">&gt;&gt;&gt; </span><span class="kn">from</span> <span
-                                            class="nn">rnalysis</span> <span class="kn">import</span> <span class="n">general</span>
-=======
+      
+      <nav class="wy-nav-top" aria-label="top navigation">
+        
+          <i data-toggle="wy-nav-top" class="fa fa-bars"></i>
+          <a href="index.html">RNAlysis</a>
+        
+      </nav>
+
+
+      <div class="wy-nav-content">
+        
+        <div class="rst-content">
+        
+          
+
+
+
+
+
+
+
+
+
+
+
+
+
+
+
 
 
 <div role="navigation" aria-label="breadcrumbs navigation">
@@ -381,55 +218,14 @@
 <dd class="field-odd"><p></p></dd>
 </dl>
 <div class="doctest highlight-default notranslate"><div class="highlight"><pre><span></span><span class="gp">&gt;&gt;&gt; </span><span class="kn">from</span> <span class="nn">rnalysis</span> <span class="kn">import</span> <span class="n">general</span>
->>>>>>> 84a84626
 <span class="gp">&gt;&gt;&gt; </span><span class="n">string</span> <span class="o">=</span> <span class="s1">&#39;CELE_Y55D5A.5T23G5.6WBGene00000000 daf-16^^ZK662.4 &#39;</span>
-<span class="gp">&gt;&gt;&gt; </span><span class="n">parsed</span> <span class="o">=</span> <span
-                                                class="n">general</span><span class="o">.</span><span class="n">parse_sequence_name_string</span><span
-                                                class="p">(</span><span class="n">string</span><span class="p">)</span>
-<span class="gp">&gt;&gt;&gt; </span><span class="nb">print</span><span class="p">(</span><span
-                                                class="n">parsed</span><span class="p">)</span>
+<span class="gp">&gt;&gt;&gt; </span><span class="n">parsed</span> <span class="o">=</span> <span class="n">general</span><span class="o">.</span><span class="n">parse_sequence_name_string</span><span class="p">(</span><span class="n">string</span><span class="p">)</span>
+<span class="gp">&gt;&gt;&gt; </span><span class="nb">print</span><span class="p">(</span><span class="n">parsed</span><span class="p">)</span>
 <span class="go">{&#39;Y55D5A.5&#39;, &#39;T23G5.6&#39;, &#39;ZK662.4&#39;}</span>
-</pre>
-                                        </div>
-                                    </div>
-                                </dd>
-                            </dl>
-
-<<<<<<< HEAD
-                        </section>
-
-
-           </div>
-
-                </div>
-                <footer>
-                    <div class="rst-footer-buttons" role="navigation" aria-label="footer navigation">
-                        <a href="rnalysis.general.parse_wbgene_string.html" class="btn btn-neutral float-right"
-                           title="rnalysis.general.parse_wbgene_string" accesskey="n" rel="next">Next <span
-                            class="fa fa-arrow-circle-right" aria-hidden="true"></span></a>
-                        <a href="rnalysis.general.parse_gene_name_string.html" class="btn btn-neutral float-left"
-                           title="rnalysis.general.parse_gene_name_string" accesskey="p" rel="prev"><span
-                            class="fa fa-arrow-circle-left" aria-hidden="true"></span> Previous</a>
-                    </div>
-
-                    <hr/>
-
-                    <div role="contentinfo">
-                        <p>
-                            &#169; Copyright 2019, Guy Teichman.
-
-                        </p>
-                    </div>
-
-
-                    Built with <a href="https://www.sphinx-doc.org/">Sphinx</a> using a
-
-                    <a href="https://github.com/readthedocs/sphinx_rtd_theme">theme</a>
-
-                    provided by <a href="https://readthedocs.org">Read the Docs</a>.
-
-                </footer>
-=======
+</pre></div>
+</div>
+</dd></dl>
+
 </section>
 
 
@@ -460,29 +256,24 @@
     provided by <a href="https://readthedocs.org">Read the Docs</a>. 
 
 </footer>
->>>>>>> 84a84626
         </div>
       </div>
 
     </section>
 
   </div>
-
-<<<<<<< HEAD
-
-<script type="text/javascript">
-    jQuery(function () {
-        SphinxRtdTheme.Navigation.enable(true);
-    });
-</script>
-=======
+  
+
   <script type="text/javascript">
       jQuery(function () {
           SphinxRtdTheme.Navigation.enable(true);
       });
   </script>
->>>>>>> 84a84626
-
+
+  
+  
+    
+   
 
 </body>
 </html>