

<!DOCTYPE html>
<<<<<<< HEAD
<html class="writer-html5" lang="en">
<head>
    <meta charset="utf-8"/>
    <meta name="generator" content="Docutils 0.17.1: http://docutils.sourceforge.net/"/>

    <meta name="viewport" content="width=device-width, initial-scale=1.0"/>

    <title>rnalysis.filtering.Filter.split_by_percentile &mdash; RNAlysis 1.3.6 documentation</title>


    <link rel="stylesheet" href="_static/css/theme.css" type="text/css"/>
    <link rel="stylesheet" href="_static/pygments.css" type="text/css"/>
    <link rel="stylesheet" href="_static/pygments.css" type="text/css"/>
    <link rel="stylesheet" href="_static/css/theme.css" type="text/css"/>


    <link rel="shortcut icon" href="_static/favicon.ico"/>


    <!--[if lt IE 9]>
    <script src="_static/js/html5shiv.min.js"></script>
    <![endif]-->


    <script type="text/javascript" id="documentation_options" data-url_root="./"
            src="_static/documentation_options.js"></script>
    <script data-url_root="./" id="documentation_options" src="_static/documentation_options.js"></script>
    <script src="_static/jquery.js"></script>
    <script src="_static/underscore.js"></script>
    <script src="_static/doctools.js"></script>
    <script src="_static/copybutton.js"></script>

    <script type="text/javascript" src="_static/js/theme.js"></script>


    <link rel="index" title="Index" href="genindex.html"/>
    <link rel="search" title="Search" href="search.html"/>
    <link rel="next" title="rnalysis.filtering.Filter.symmetric_difference"
          href="rnalysis.filtering.Filter.symmetric_difference.html"/>
    <link rel="prev" title="rnalysis.filtering.Filter.split_by_attribute"
          href="rnalysis.filtering.Filter.split_by_attribute.html"/>
=======
<html class="writer-html5" lang="en" >
<head>
  <meta charset="utf-8" />
  <meta name="generator" content="Docutils 0.17.1: http://docutils.sourceforge.net/" />

  <meta name="viewport" content="width=device-width, initial-scale=1.0" />
  
  <title>rnalysis.filtering.Filter.split_by_percentile &mdash; RNAlysis 2.0.0 documentation</title>
  

  
  <link rel="stylesheet" href="_static/css/theme.css" type="text/css" />
  <link rel="stylesheet" href="_static/pygments.css" type="text/css" />
  <link rel="stylesheet" href="_static/pygments.css" type="text/css" />
  <link rel="stylesheet" href="_static/css/theme.css" type="text/css" />

  
  
    <link rel="shortcut icon" href="_static/favicon.ico"/>
  

  
  

  

  
  <!--[if lt IE 9]>
    <script src="_static/js/html5shiv.min.js"></script>
  <![endif]-->
  
    
      <script type="text/javascript" id="documentation_options" data-url_root="./" src="_static/documentation_options.js"></script>
        <script data-url_root="./" id="documentation_options" src="_static/documentation_options.js"></script>
        <script src="_static/jquery.js"></script>
        <script src="_static/underscore.js"></script>
        <script src="_static/doctools.js"></script>
        <script src="_static/copybutton.js"></script>
    
    <script type="text/javascript" src="_static/js/theme.js"></script>

    
    <link rel="index" title="Index" href="genindex.html" />
    <link rel="search" title="Search" href="search.html" />
    <link rel="next" title="rnalysis.filtering.Filter.symmetric_difference" href="rnalysis.filtering.Filter.symmetric_difference.html" />
    <link rel="prev" title="rnalysis.filtering.Filter.split_by_attribute" href="rnalysis.filtering.Filter.split_by_attribute.html" /> 
>>>>>>> 84a84626
</head>

<body class="wy-body-for-nav">


<div class="wy-grid-for-nav">

    <nav data-toggle="wy-nav-shift" class="wy-nav-side">
<<<<<<< HEAD
        <div class="wy-side-scroll">
            <div class="wy-side-nav-search">


                <a href="index.html">


                    <img src="_static/logo.png" class="logo" alt="Logo"/>

                </a>


                <div role="search">
                    <form id="rtd-search-form" class="wy-form" action="search.html" method="get">
                        <input type="text" name="q" placeholder="Search docs"/>
                        <input type="hidden" name="check_keywords" value="yes"/>
                        <input type="hidden" name="area" value="default"/>
                    </form>
                </div>


            </div>


            <div class="wy-menu wy-menu-vertical" data-spy="affix" role="navigation" aria-label="main navigation">


                <p class="caption"><span class="caption-text">About RNAlysis:</span></p>
                <ul>
                    <li class="toctree-l1"><a class="reference internal" href="readme.html">What is
                        <em>RNAlysis?</em></a></li>
                    <li class="toctree-l1"><a class="reference internal" href="readme.html#what-can-i-do-with-rnalysis">What
                        can I do with <em>RNAlysis</em>?</a></li>
                    <li class="toctree-l1"><a class="reference internal" href="readme.html#how-do-i-install-it">How do I
                        install it?</a></li>
                    <li class="toctree-l1"><a class="reference internal"
                                              href="readme.html#dependencies">Dependencies</a></li>
                    <li class="toctree-l1"><a class="reference internal" href="readme.html#where-to-get-it">Where to get
                        it</a></li>
                    <li class="toctree-l1"><a class="reference internal" href="readme.html#credits">Credits</a></li>
                    <li class="toctree-l1"><a class="reference external" href="https://github.com/GuyTeichman/RNAlysis">GitHub
                        page</a></li>
                    <li class="toctree-l1"><a class="reference internal" href="authors.html">Credits</a></li>
                </ul>
<p class="caption"><span class="caption-text">Starting with RNAlysis:</span></p>
=======
      <div class="wy-side-scroll">
        <div class="wy-side-nav-search" >
          

          
            <a href="index.html">
          

          
            
            <img src="_static/logo.png" class="logo" alt="Logo"/>
          
          </a>

          
            
            
          

          
<div role="search">
  <form id="rtd-search-form" class="wy-form" action="search.html" method="get">
    <input type="text" name="q" placeholder="Search docs" />
    <input type="hidden" name="check_keywords" value="yes" />
    <input type="hidden" name="area" value="default" />
  </form>
</div>

          
        </div>

        
        <div class="wy-menu wy-menu-vertical" data-spy="affix" role="navigation" aria-label="main navigation">
          
            
            
              
            
            
              <p class="caption" role="heading"><span class="caption-text">About RNAlysis:</span></p>
<ul>
<li class="toctree-l1"><a class="reference internal" href="readme.html">What is <em>RNAlysis?</em></a></li>
<li class="toctree-l1"><a class="reference internal" href="readme.html#what-can-i-do-with-rnalysis">What can I do with <em>RNAlysis</em>?</a></li>
<li class="toctree-l1"><a class="reference internal" href="readme.html#how-do-i-install-it">How do I install it?</a></li>
<li class="toctree-l1"><a class="reference internal" href="readme.html#dependencies">Dependencies</a></li>
<li class="toctree-l1"><a class="reference internal" href="readme.html#credits">Credits</a></li>
<li class="toctree-l1"><a class="reference external" href="https://github.com/GuyTeichman/RNAlysis">GitHub page</a></li>
<li class="toctree-l1"><a class="reference internal" href="authors.html">Credits</a></li>
</ul>
<p class="caption" role="heading"><span class="caption-text">Starting with RNAlysis:</span></p>
>>>>>>> 84a84626
<ul>
<li class="toctree-l1"><a class="reference internal" href="installation.html">Installation</a></li>
<li class="toctree-l1"><a class="reference internal" href="user_guide.html">User guide</a></li>
<li class="toctree-l1"><a class="reference internal" href="glossary.html">Glossary</a></li>
</ul>
<<<<<<< HEAD
<p class="caption"><span class="caption-text">Change history:</span></p>
<ul>
<li class="toctree-l1"><a class="reference internal" href="history.html">History</a></li>
</ul>
<p class="caption"><span class="caption-text">Modules:</span></p>
=======
<p class="caption" role="heading"><span class="caption-text">Change history:</span></p>
<ul>
<li class="toctree-l1"><a class="reference internal" href="history.html">History</a></li>
</ul>
<p class="caption" role="heading"><span class="caption-text">Modules:</span></p>
>>>>>>> 84a84626
<ul class="current">
<li class="toctree-l1 current"><a class="reference internal" href="rnalysis.filtering.html">rnalysis.filtering</a><ul class="current">
<li class="toctree-l2"><a class="reference internal" href="rnalysis.filtering.CountFilter.html">rnalysis.filtering.CountFilter</a></li>
<li class="toctree-l2"><a class="reference internal" href="rnalysis.filtering.DESeqFilter.html">rnalysis.filtering.DESeqFilter</a></li>
<li class="toctree-l2 current"><a class="reference internal" href="rnalysis.filtering.Filter.html">rnalysis.filtering.Filter</a><ul class="current">
<li class="toctree-l3"><a class="reference internal" href="rnalysis.filtering.Filter.biotypes.html">rnalysis.filtering.Filter.biotypes</a></li>
<li class="toctree-l3"><a class="reference internal" href="rnalysis.filtering.Filter.describe.html">rnalysis.filtering.Filter.describe</a></li>
<li class="toctree-l3"><a class="reference internal" href="rnalysis.filtering.Filter.difference.html">rnalysis.filtering.Filter.difference</a></li>
<li class="toctree-l3"><a class="reference internal" href="rnalysis.filtering.Filter.filter_biotype.html">rnalysis.filtering.Filter.filter_biotype</a></li>
<li class="toctree-l3"><a class="reference internal" href="rnalysis.filtering.Filter.filter_by_attribute.html">rnalysis.filtering.Filter.filter_by_attribute</a></li>
<<<<<<< HEAD
=======
<li class="toctree-l3"><a class="reference internal" href="rnalysis.filtering.Filter.filter_missing_values.html">rnalysis.filtering.Filter.filter_missing_values</a></li>
>>>>>>> 84a84626
<li class="toctree-l3"><a class="reference internal" href="rnalysis.filtering.Filter.filter_percentile.html">rnalysis.filtering.Filter.filter_percentile</a></li>
<li class="toctree-l3"><a class="reference internal" href="rnalysis.filtering.Filter.filter_top_n.html">rnalysis.filtering.Filter.filter_top_n</a></li>
<li class="toctree-l3"><a class="reference internal" href="rnalysis.filtering.Filter.head.html">rnalysis.filtering.Filter.head</a></li>
<li class="toctree-l3"><a class="reference internal" href="rnalysis.filtering.Filter.intersection.html">rnalysis.filtering.Filter.intersection</a></li>
<li class="toctree-l3"><a class="reference internal" href="rnalysis.filtering.Filter.number_filters.html">rnalysis.filtering.Filter.number_filters</a></li>
<li class="toctree-l3"><a class="reference internal" href="rnalysis.filtering.Filter.print_features.html">rnalysis.filtering.Filter.print_features</a></li>
<li class="toctree-l3"><a class="reference internal" href="rnalysis.filtering.Filter.save_csv.html">rnalysis.filtering.Filter.save_csv</a></li>
<li class="toctree-l3"><a class="reference internal" href="rnalysis.filtering.Filter.sort.html">rnalysis.filtering.Filter.sort</a></li>
<li class="toctree-l3"><a class="reference internal" href="rnalysis.filtering.Filter.split_by_attribute.html">rnalysis.filtering.Filter.split_by_attribute</a></li>
<li class="toctree-l3 current"><a class="current reference internal" href="#">rnalysis.filtering.Filter.split_by_percentile</a></li>
<li class="toctree-l3"><a class="reference internal" href="rnalysis.filtering.Filter.symmetric_difference.html">rnalysis.filtering.Filter.symmetric_difference</a></li>
<li class="toctree-l3"><a class="reference internal" href="rnalysis.filtering.Filter.tail.html">rnalysis.filtering.Filter.tail</a></li>
<li class="toctree-l3"><a class="reference internal" href="rnalysis.filtering.Filter.text_filters.html">rnalysis.filtering.Filter.text_filters</a></li>
    <li class="toctree-l3"><a class="reference internal" href="rnalysis.filtering.Filter.union.html">rnalysis.filtering.Filter.union</a>
    </li>
</ul>
</li>
<<<<<<< HEAD
    <li class="toctree-l2"><a class="reference internal" href="rnalysis.filtering.FoldChangeFilter.html">rnalysis.filtering.FoldChangeFilter</a>
    </li>
=======
<li class="toctree-l2"><a class="reference internal" href="rnalysis.filtering.FoldChangeFilter.html">rnalysis.filtering.FoldChangeFilter</a></li>
<li class="toctree-l2"><a class="reference internal" href="rnalysis.filtering.Pipeline.html">rnalysis.filtering.Pipeline</a></li>
>>>>>>> 84a84626
</ul>
</li>
    <li class="toctree-l1"><a class="reference internal" href="rnalysis.enrichment.html">rnalysis.enrichment</a></li>
    <li class="toctree-l1"><a class="reference internal" href="rnalysis.general.html">rnalysis.general</a></li>
</ul>
<p class="caption" role="heading"><span class="caption-text">Indices and tables:</span></p>
<ul>
<li class="toctree-l1"><a class="reference internal" href="genindex.html">Index</a></li>
<li class="toctree-l1"><a class="reference internal" href="api_reference.html">API Reference</a></li>
</ul>


            </div>

        </div>
<<<<<<< HEAD
=======
        
      </div>
>>>>>>> 84a84626
    </nav>

    <section data-toggle="wy-nav-shift" class="wy-nav-content-wrap">


        <nav class="wy-nav-top" aria-label="top navigation">

            <i data-toggle="wy-nav-top" class="fa fa-bars"></i>
            <a href="index.html">RNAlysis</a>

        </nav>


        <div class="wy-nav-content">

            <div class="rst-content">


                <div role="navigation" aria-label="breadcrumbs navigation">

                    <ul class="wy-breadcrumbs">

                        <li><a href="index.html" class="icon icon-home"></a> &raquo;</li>

                        <li><a href="rnalysis.filtering.html">rnalysis.filtering</a> &raquo;</li>

                        <li><a href="rnalysis.filtering.Filter.html">rnalysis.filtering.Filter</a> &raquo;</li>

                        <li>rnalysis.filtering.Filter.split_by_percentile</li>


                        <li class="wy-breadcrumbs-aside">


                            <a href="_sources/rnalysis.filtering.Filter.split_by_percentile.rst.txt" rel="nofollow">
                                View page source</a>


                        </li>

                    </ul>


                    <hr/>
                </div>
                <div role="main" class="document" itemscope="itemscope" itemtype="http://schema.org/Article">
                    <div itemprop="articleBody">

                        <section id="rnalysis-filtering-filter-split-by-percentile">
                            <h1>rnalysis.filtering.Filter.split_by_percentile<a class="headerlink"
                                                                                href="#rnalysis-filtering-filter-split-by-percentile"
                                                                                title="Permalink to this headline">¶</a>
                            </h1>
                            <dl class="py method">
                                <dt class="sig sig-object py" id="rnalysis.filtering.Filter.split_by_percentile">
                                    <span class="sig-prename descclassname"><span class="pre">Filter.</span></span><span
                                    class="sig-name descname"><span class="pre">split_by_percentile</span></span><span
                                    class="sig-paren">(</span><em class="sig-param"><span class="n"><span class="pre">percentile</span></span><span
                                    class="p"><span class="pre">:</span></span> <span class="n"><span
                                    class="pre">float</span></span></em>, <em class="sig-param"><span class="n"><span
                                    class="pre">column</span></span><span class="p"><span class="pre">:</span></span>
                                    <span class="n"><span class="pre">str</span></span></em><span
                                    class="sig-paren">)</span> &#x2192; <span class="pre">tuple</span><a
                                    class="headerlink" href="#rnalysis.filtering.Filter.split_by_percentile"
                                    title="Permalink to this definition">¶</a></dt>
                                <dd><p>Splits the Filter object into two Filter objects: below and above the specified
                                    percentile in the spcfieid column.</p>
                                    <dl class="field-list">
                                        <dt class="field-odd">Parameters</dt>
                                        <dd class="field-odd">
                                            <ul class="simple">
                                                <li><p><strong>percentile</strong> (<em>float between 0 and 1</em>) –
                                                    The percentile that all features above it will be filtered out.</p>
                                                </li>
                                                <li><p><strong>column</strong> (<em>str</em>) – Name of the DataFrame
                                                    column according to which the filtering will be performed.</p></li>
                                            </ul>
                                        </dd>
                                        <dt class="field-even">Return type</dt>
                                        <dd class="field-even"><p>Tuple[<a class="reference internal"
                                                                           href="rnalysis.filtering.Filter.html#rnalysis.filtering.Filter"
                                                                           title="rnalysis.filtering.Filter">filtering.Filter</a>,
                                            <a class="reference internal"
                                               href="rnalysis.filtering.Filter.html#rnalysis.filtering.Filter"
                                               title="rnalysis.filtering.Filter">filtering.Filter</a>]</p>
                                        </dd>
                                        <dt class="field-odd">Returns</dt>
                                        <dd class="field-odd"><p>a tuple of two Filter objects: the first contains all
                                            of the features below the specified percentile, and the second contains all
                                            of the features above and equal to the specified percentile.</p>
                                        </dd>
                                        <dt class="field-even">Examples</dt>
                                        <dd class="field-even">
                                            <div class="doctest highlight-default notranslate">
                                                <div class="highlight"><pre><span></span><span
                                                    class="gp">&gt;&gt;&gt; </span><span class="kn">from</span> <span
                                                    class="nn">rnalysis</span> <span class="kn">import</span> <span
                                                    class="n">filtering</span>
<span class="gp">&gt;&gt;&gt; </span><span class="n">d</span> <span class="o">=</span> <span
                                                        class="n">filtering</span><span class="o">.</span><span
                                                        class="n">Filter</span><span class="p">(</span><span class="s2">&quot;tests/test_deseq.csv&quot;</span><span
                                                        class="p">)</span>
<span class="gp">&gt;&gt;&gt; </span><span class="n">below</span><span class="p">,</span> <span
                                                        class="n">above</span> <span class="o">=</span> <span class="n">d</span><span
                                                        class="o">.</span><span
                                                        class="n">split_by_percentile</span><span
                                                        class="p">(</span><span class="mf">0.75</span><span
                                                        class="p">,</span><span
                                                        class="s1">&#39;log2FoldChange&#39;</span><span
                                                        class="p">)</span>
<span
    class="go">Filtered 7 features, leaving 21 of the original 28 features. Filtering result saved to new object.</span>
<span
    class="go">Filtered 21 features, leaving 7 of the original 28 features. Filtering result saved to new object.</span>
</pre>
                                                </div>
                                            </div>
                                        </dd>
                                    </dl>
                                </dd>
                            </dl>

                        </section>


           </div>

                </div>
                <footer>
                    <div class="rst-footer-buttons" role="navigation" aria-label="footer navigation">
                        <a href="rnalysis.filtering.Filter.symmetric_difference.html"
                           class="btn btn-neutral float-right" title="rnalysis.filtering.Filter.symmetric_difference"
                           accesskey="n" rel="next">Next <span class="fa fa-arrow-circle-right"
                                                               aria-hidden="true"></span></a>
                        <a href="rnalysis.filtering.Filter.split_by_attribute.html" class="btn btn-neutral float-left"
                           title="rnalysis.filtering.Filter.split_by_attribute" accesskey="p" rel="prev"><span
                            class="fa fa-arrow-circle-left" aria-hidden="true"></span> Previous</a>
                    </div>

                    <hr/>

<<<<<<< HEAD
                    <div role="contentinfo">
                        <p>
                            &#169; Copyright 2019, Guy Teichman.

                        </p>
                    </div>

=======


<div role="navigation" aria-label="breadcrumbs navigation">

  <ul class="wy-breadcrumbs">
    
      <li><a href="index.html" class="icon icon-home"></a> &raquo;</li>
        
          <li><a href="rnalysis.filtering.html">rnalysis.filtering</a> &raquo;</li>
        
          <li><a href="rnalysis.filtering.Filter.html">rnalysis.filtering.Filter</a> &raquo;</li>
        
      <li>rnalysis.filtering.Filter.split_by_percentile</li>
    
    
      <li class="wy-breadcrumbs-aside">
        
          
            <a href="_sources/rnalysis.filtering.Filter.split_by_percentile.rst.txt" rel="nofollow"> View page source</a>
          
        
      </li>
    
  </ul>

  
  <hr/>
</div>
          <div role="main" class="document" itemscope="itemscope" itemtype="http://schema.org/Article">
           <div itemprop="articleBody">
            
  <section id="rnalysis-filtering-filter-split-by-percentile">
<h1>rnalysis.filtering.Filter.split_by_percentile<a class="headerlink" href="#rnalysis-filtering-filter-split-by-percentile" title="Permalink to this headline">¶</a></h1>
<dl class="py method">
<dt class="sig sig-object py" id="rnalysis.filtering.Filter.split_by_percentile">
<span class="sig-prename descclassname"><span class="pre">Filter.</span></span><span class="sig-name descname"><span class="pre">split_by_percentile</span></span><span class="sig-paren">(</span><em class="sig-param"><span class="n"><span class="pre">percentile</span></span><span class="p"><span class="pre">:</span></span> <span class="n"><span class="pre">float</span></span></em>, <em class="sig-param"><span class="n"><span class="pre">column</span></span><span class="p"><span class="pre">:</span></span> <span class="n"><span class="pre">str</span></span></em><span class="sig-paren">)</span> <span class="sig-return"><span class="sig-return-icon">&#x2192;</span> <span class="sig-return-typehint"><span class="pre">tuple</span></span></span><a class="headerlink" href="#rnalysis.filtering.Filter.split_by_percentile" title="Permalink to this definition">¶</a></dt>
<dd><p>Splits the features in the Filter object into two non-overlapping Filter objects:         one containing features below the specified percentile in the specfieid column,         and the other containing features about the specified percentile in the specified column.</p>
<dl class="field-list">
<dt class="field-odd">Parameters</dt>
<dd class="field-odd"><ul class="simple">
<li><p><strong>percentile</strong> (<em>float between 0 and 1</em>) – The percentile that all features above it will be filtered out.</p></li>
<li><p><strong>column</strong> (<em>str</em>) – Name of the DataFrame column according to which the filtering will be performed.</p></li>
</ul>
</dd>
<dt class="field-even">Return type</dt>
<dd class="field-even"><p>Tuple[<a class="reference internal" href="rnalysis.filtering.Filter.html#rnalysis.filtering.Filter" title="rnalysis.filtering.Filter">filtering.Filter</a>, <a class="reference internal" href="rnalysis.filtering.Filter.html#rnalysis.filtering.Filter" title="rnalysis.filtering.Filter">filtering.Filter</a>]</p>
</dd>
<dt class="field-odd">Returns</dt>
<dd class="field-odd"><p>a tuple of two Filter objects: the first contains all of the features below the specified percentile,         and the second contains all of the features above and equal to the specified percentile.</p>
</dd>
<dt class="field-even">Examples</dt>
<dd class="field-even"><div class="doctest highlight-default notranslate"><div class="highlight"><pre><span></span><span class="gp">&gt;&gt;&gt; </span><span class="kn">from</span> <span class="nn">rnalysis</span> <span class="kn">import</span> <span class="n">filtering</span>
<span class="gp">&gt;&gt;&gt; </span><span class="n">d</span> <span class="o">=</span> <span class="n">filtering</span><span class="o">.</span><span class="n">Filter</span><span class="p">(</span><span class="s2">&quot;tests/test_files/test_deseq.csv&quot;</span><span class="p">)</span>
<span class="gp">&gt;&gt;&gt; </span><span class="n">below</span><span class="p">,</span> <span class="n">above</span> <span class="o">=</span> <span class="n">d</span><span class="o">.</span><span class="n">split_by_percentile</span><span class="p">(</span><span class="mf">0.75</span><span class="p">,</span><span class="s1">&#39;log2FoldChange&#39;</span><span class="p">)</span>
<span class="go">Filtered 7 features, leaving 21 of the original 28 features. Filtering result saved to new object.</span>
<span class="go">Filtered 21 features, leaving 7 of the original 28 features. Filtering result saved to new object.</span>
</pre></div>
</div>
</dd>
</dl>
</dd></dl>

</section>
>>>>>>> 84a84626

                    Built with <a href="https://www.sphinx-doc.org/">Sphinx</a> using a

<<<<<<< HEAD
                    <a href="https://github.com/readthedocs/sphinx_rtd_theme">theme</a>

                    provided by <a href="https://readthedocs.org">Read the Docs</a>.

                </footer>
=======
           </div>
           
          </div>
          <footer>
    <div class="rst-footer-buttons" role="navigation" aria-label="footer navigation">
        <a href="rnalysis.filtering.Filter.symmetric_difference.html" class="btn btn-neutral float-right" title="rnalysis.filtering.Filter.symmetric_difference" accesskey="n" rel="next">Next <span class="fa fa-arrow-circle-right" aria-hidden="true"></span></a>
        <a href="rnalysis.filtering.Filter.split_by_attribute.html" class="btn btn-neutral float-left" title="rnalysis.filtering.Filter.split_by_attribute" accesskey="p" rel="prev"><span class="fa fa-arrow-circle-left" aria-hidden="true"></span> Previous</a>
    </div>

  <hr/>

  <div role="contentinfo">
    <p>
        &#169; Copyright 2019, Guy Teichman.

    </p>
  </div>
    
    
    
    Built with <a href="https://www.sphinx-doc.org/">Sphinx</a> using a
    
    <a href="https://github.com/readthedocs/sphinx_rtd_theme">theme</a>
    
    provided by <a href="https://readthedocs.org">Read the Docs</a>. 

</footer>
>>>>>>> 84a84626
        </div>
      </div>

    </section>

  </div>

<<<<<<< HEAD

<script type="text/javascript">
    jQuery(function () {
        SphinxRtdTheme.Navigation.enable(true);
    });
</script>
=======
  <script type="text/javascript">
      jQuery(function () {
          SphinxRtdTheme.Navigation.enable(true);
      });
  </script>
>>>>>>> 84a84626


</body>
</html><|MERGE_RESOLUTION|>--- conflicted
+++ resolved
@@ -1,49 +1,6 @@
 
 
 <!DOCTYPE html>
-<<<<<<< HEAD
-<html class="writer-html5" lang="en">
-<head>
-    <meta charset="utf-8"/>
-    <meta name="generator" content="Docutils 0.17.1: http://docutils.sourceforge.net/"/>
-
-    <meta name="viewport" content="width=device-width, initial-scale=1.0"/>
-
-    <title>rnalysis.filtering.Filter.split_by_percentile &mdash; RNAlysis 1.3.6 documentation</title>
-
-
-    <link rel="stylesheet" href="_static/css/theme.css" type="text/css"/>
-    <link rel="stylesheet" href="_static/pygments.css" type="text/css"/>
-    <link rel="stylesheet" href="_static/pygments.css" type="text/css"/>
-    <link rel="stylesheet" href="_static/css/theme.css" type="text/css"/>
-
-
-    <link rel="shortcut icon" href="_static/favicon.ico"/>
-
-
-    <!--[if lt IE 9]>
-    <script src="_static/js/html5shiv.min.js"></script>
-    <![endif]-->
-
-
-    <script type="text/javascript" id="documentation_options" data-url_root="./"
-            src="_static/documentation_options.js"></script>
-    <script data-url_root="./" id="documentation_options" src="_static/documentation_options.js"></script>
-    <script src="_static/jquery.js"></script>
-    <script src="_static/underscore.js"></script>
-    <script src="_static/doctools.js"></script>
-    <script src="_static/copybutton.js"></script>
-
-    <script type="text/javascript" src="_static/js/theme.js"></script>
-
-
-    <link rel="index" title="Index" href="genindex.html"/>
-    <link rel="search" title="Search" href="search.html"/>
-    <link rel="next" title="rnalysis.filtering.Filter.symmetric_difference"
-          href="rnalysis.filtering.Filter.symmetric_difference.html"/>
-    <link rel="prev" title="rnalysis.filtering.Filter.split_by_attribute"
-          href="rnalysis.filtering.Filter.split_by_attribute.html"/>
-=======
 <html class="writer-html5" lang="en" >
 <head>
   <meta charset="utf-8" />
@@ -90,62 +47,14 @@
     <link rel="search" title="Search" href="search.html" />
     <link rel="next" title="rnalysis.filtering.Filter.symmetric_difference" href="rnalysis.filtering.Filter.symmetric_difference.html" />
     <link rel="prev" title="rnalysis.filtering.Filter.split_by_attribute" href="rnalysis.filtering.Filter.split_by_attribute.html" /> 
->>>>>>> 84a84626
 </head>
 
 <body class="wy-body-for-nav">
 
-
-<div class="wy-grid-for-nav">
-
+   
+  <div class="wy-grid-for-nav">
+    
     <nav data-toggle="wy-nav-shift" class="wy-nav-side">
-<<<<<<< HEAD
-        <div class="wy-side-scroll">
-            <div class="wy-side-nav-search">
-
-
-                <a href="index.html">
-
-
-                    <img src="_static/logo.png" class="logo" alt="Logo"/>
-
-                </a>
-
-
-                <div role="search">
-                    <form id="rtd-search-form" class="wy-form" action="search.html" method="get">
-                        <input type="text" name="q" placeholder="Search docs"/>
-                        <input type="hidden" name="check_keywords" value="yes"/>
-                        <input type="hidden" name="area" value="default"/>
-                    </form>
-                </div>
-
-
-            </div>
-
-
-            <div class="wy-menu wy-menu-vertical" data-spy="affix" role="navigation" aria-label="main navigation">
-
-
-                <p class="caption"><span class="caption-text">About RNAlysis:</span></p>
-                <ul>
-                    <li class="toctree-l1"><a class="reference internal" href="readme.html">What is
-                        <em>RNAlysis?</em></a></li>
-                    <li class="toctree-l1"><a class="reference internal" href="readme.html#what-can-i-do-with-rnalysis">What
-                        can I do with <em>RNAlysis</em>?</a></li>
-                    <li class="toctree-l1"><a class="reference internal" href="readme.html#how-do-i-install-it">How do I
-                        install it?</a></li>
-                    <li class="toctree-l1"><a class="reference internal"
-                                              href="readme.html#dependencies">Dependencies</a></li>
-                    <li class="toctree-l1"><a class="reference internal" href="readme.html#where-to-get-it">Where to get
-                        it</a></li>
-                    <li class="toctree-l1"><a class="reference internal" href="readme.html#credits">Credits</a></li>
-                    <li class="toctree-l1"><a class="reference external" href="https://github.com/GuyTeichman/RNAlysis">GitHub
-                        page</a></li>
-                    <li class="toctree-l1"><a class="reference internal" href="authors.html">Credits</a></li>
-                </ul>
-<p class="caption"><span class="caption-text">Starting with RNAlysis:</span></p>
-=======
       <div class="wy-side-scroll">
         <div class="wy-side-nav-search" >
           
@@ -196,25 +105,16 @@
 <li class="toctree-l1"><a class="reference internal" href="authors.html">Credits</a></li>
 </ul>
 <p class="caption" role="heading"><span class="caption-text">Starting with RNAlysis:</span></p>
->>>>>>> 84a84626
 <ul>
 <li class="toctree-l1"><a class="reference internal" href="installation.html">Installation</a></li>
 <li class="toctree-l1"><a class="reference internal" href="user_guide.html">User guide</a></li>
 <li class="toctree-l1"><a class="reference internal" href="glossary.html">Glossary</a></li>
 </ul>
-<<<<<<< HEAD
-<p class="caption"><span class="caption-text">Change history:</span></p>
-<ul>
-<li class="toctree-l1"><a class="reference internal" href="history.html">History</a></li>
-</ul>
-<p class="caption"><span class="caption-text">Modules:</span></p>
-=======
 <p class="caption" role="heading"><span class="caption-text">Change history:</span></p>
 <ul>
 <li class="toctree-l1"><a class="reference internal" href="history.html">History</a></li>
 </ul>
 <p class="caption" role="heading"><span class="caption-text">Modules:</span></p>
->>>>>>> 84a84626
 <ul class="current">
 <li class="toctree-l1 current"><a class="reference internal" href="rnalysis.filtering.html">rnalysis.filtering</a><ul class="current">
 <li class="toctree-l2"><a class="reference internal" href="rnalysis.filtering.CountFilter.html">rnalysis.filtering.CountFilter</a></li>
@@ -225,10 +125,7 @@
 <li class="toctree-l3"><a class="reference internal" href="rnalysis.filtering.Filter.difference.html">rnalysis.filtering.Filter.difference</a></li>
 <li class="toctree-l3"><a class="reference internal" href="rnalysis.filtering.Filter.filter_biotype.html">rnalysis.filtering.Filter.filter_biotype</a></li>
 <li class="toctree-l3"><a class="reference internal" href="rnalysis.filtering.Filter.filter_by_attribute.html">rnalysis.filtering.Filter.filter_by_attribute</a></li>
-<<<<<<< HEAD
-=======
 <li class="toctree-l3"><a class="reference internal" href="rnalysis.filtering.Filter.filter_missing_values.html">rnalysis.filtering.Filter.filter_missing_values</a></li>
->>>>>>> 84a84626
 <li class="toctree-l3"><a class="reference internal" href="rnalysis.filtering.Filter.filter_percentile.html">rnalysis.filtering.Filter.filter_percentile</a></li>
 <li class="toctree-l3"><a class="reference internal" href="rnalysis.filtering.Filter.filter_top_n.html">rnalysis.filtering.Filter.filter_top_n</a></li>
 <li class="toctree-l3"><a class="reference internal" href="rnalysis.filtering.Filter.head.html">rnalysis.filtering.Filter.head</a></li>
@@ -242,21 +139,15 @@
 <li class="toctree-l3"><a class="reference internal" href="rnalysis.filtering.Filter.symmetric_difference.html">rnalysis.filtering.Filter.symmetric_difference</a></li>
 <li class="toctree-l3"><a class="reference internal" href="rnalysis.filtering.Filter.tail.html">rnalysis.filtering.Filter.tail</a></li>
 <li class="toctree-l3"><a class="reference internal" href="rnalysis.filtering.Filter.text_filters.html">rnalysis.filtering.Filter.text_filters</a></li>
-    <li class="toctree-l3"><a class="reference internal" href="rnalysis.filtering.Filter.union.html">rnalysis.filtering.Filter.union</a>
-    </li>
+<li class="toctree-l3"><a class="reference internal" href="rnalysis.filtering.Filter.union.html">rnalysis.filtering.Filter.union</a></li>
 </ul>
 </li>
-<<<<<<< HEAD
-    <li class="toctree-l2"><a class="reference internal" href="rnalysis.filtering.FoldChangeFilter.html">rnalysis.filtering.FoldChangeFilter</a>
-    </li>
-=======
 <li class="toctree-l2"><a class="reference internal" href="rnalysis.filtering.FoldChangeFilter.html">rnalysis.filtering.FoldChangeFilter</a></li>
 <li class="toctree-l2"><a class="reference internal" href="rnalysis.filtering.Pipeline.html">rnalysis.filtering.Pipeline</a></li>
->>>>>>> 84a84626
 </ul>
 </li>
-    <li class="toctree-l1"><a class="reference internal" href="rnalysis.enrichment.html">rnalysis.enrichment</a></li>
-    <li class="toctree-l1"><a class="reference internal" href="rnalysis.general.html">rnalysis.general</a></li>
+<li class="toctree-l1"><a class="reference internal" href="rnalysis.enrichment.html">rnalysis.enrichment</a></li>
+<li class="toctree-l1"><a class="reference internal" href="rnalysis.general.html">rnalysis.general</a></li>
 </ul>
 <p class="caption" role="heading"><span class="caption-text">Indices and tables:</span></p>
 <ul>
@@ -264,165 +155,44 @@
 <li class="toctree-l1"><a class="reference internal" href="api_reference.html">API Reference</a></li>
 </ul>
 
-
-            </div>
-
+            
+          
         </div>
-<<<<<<< HEAD
-=======
         
       </div>
->>>>>>> 84a84626
     </nav>
 
     <section data-toggle="wy-nav-shift" class="wy-nav-content-wrap">
 
-
-        <nav class="wy-nav-top" aria-label="top navigation">
-
-            <i data-toggle="wy-nav-top" class="fa fa-bars"></i>
-            <a href="index.html">RNAlysis</a>
-
-        </nav>
-
-
-        <div class="wy-nav-content">
-
-            <div class="rst-content">
-
-
-                <div role="navigation" aria-label="breadcrumbs navigation">
-
-                    <ul class="wy-breadcrumbs">
-
-                        <li><a href="index.html" class="icon icon-home"></a> &raquo;</li>
-
-                        <li><a href="rnalysis.filtering.html">rnalysis.filtering</a> &raquo;</li>
-
-                        <li><a href="rnalysis.filtering.Filter.html">rnalysis.filtering.Filter</a> &raquo;</li>
-
-                        <li>rnalysis.filtering.Filter.split_by_percentile</li>
-
-
-                        <li class="wy-breadcrumbs-aside">
-
-
-                            <a href="_sources/rnalysis.filtering.Filter.split_by_percentile.rst.txt" rel="nofollow">
-                                View page source</a>
-
-
-                        </li>
-
-                    </ul>
-
-
-                    <hr/>
-                </div>
-                <div role="main" class="document" itemscope="itemscope" itemtype="http://schema.org/Article">
-                    <div itemprop="articleBody">
-
-                        <section id="rnalysis-filtering-filter-split-by-percentile">
-                            <h1>rnalysis.filtering.Filter.split_by_percentile<a class="headerlink"
-                                                                                href="#rnalysis-filtering-filter-split-by-percentile"
-                                                                                title="Permalink to this headline">¶</a>
-                            </h1>
-                            <dl class="py method">
-                                <dt class="sig sig-object py" id="rnalysis.filtering.Filter.split_by_percentile">
-                                    <span class="sig-prename descclassname"><span class="pre">Filter.</span></span><span
-                                    class="sig-name descname"><span class="pre">split_by_percentile</span></span><span
-                                    class="sig-paren">(</span><em class="sig-param"><span class="n"><span class="pre">percentile</span></span><span
-                                    class="p"><span class="pre">:</span></span> <span class="n"><span
-                                    class="pre">float</span></span></em>, <em class="sig-param"><span class="n"><span
-                                    class="pre">column</span></span><span class="p"><span class="pre">:</span></span>
-                                    <span class="n"><span class="pre">str</span></span></em><span
-                                    class="sig-paren">)</span> &#x2192; <span class="pre">tuple</span><a
-                                    class="headerlink" href="#rnalysis.filtering.Filter.split_by_percentile"
-                                    title="Permalink to this definition">¶</a></dt>
-                                <dd><p>Splits the Filter object into two Filter objects: below and above the specified
-                                    percentile in the spcfieid column.</p>
-                                    <dl class="field-list">
-                                        <dt class="field-odd">Parameters</dt>
-                                        <dd class="field-odd">
-                                            <ul class="simple">
-                                                <li><p><strong>percentile</strong> (<em>float between 0 and 1</em>) –
-                                                    The percentile that all features above it will be filtered out.</p>
-                                                </li>
-                                                <li><p><strong>column</strong> (<em>str</em>) – Name of the DataFrame
-                                                    column according to which the filtering will be performed.</p></li>
-                                            </ul>
-                                        </dd>
-                                        <dt class="field-even">Return type</dt>
-                                        <dd class="field-even"><p>Tuple[<a class="reference internal"
-                                                                           href="rnalysis.filtering.Filter.html#rnalysis.filtering.Filter"
-                                                                           title="rnalysis.filtering.Filter">filtering.Filter</a>,
-                                            <a class="reference internal"
-                                               href="rnalysis.filtering.Filter.html#rnalysis.filtering.Filter"
-                                               title="rnalysis.filtering.Filter">filtering.Filter</a>]</p>
-                                        </dd>
-                                        <dt class="field-odd">Returns</dt>
-                                        <dd class="field-odd"><p>a tuple of two Filter objects: the first contains all
-                                            of the features below the specified percentile, and the second contains all
-                                            of the features above and equal to the specified percentile.</p>
-                                        </dd>
-                                        <dt class="field-even">Examples</dt>
-                                        <dd class="field-even">
-                                            <div class="doctest highlight-default notranslate">
-                                                <div class="highlight"><pre><span></span><span
-                                                    class="gp">&gt;&gt;&gt; </span><span class="kn">from</span> <span
-                                                    class="nn">rnalysis</span> <span class="kn">import</span> <span
-                                                    class="n">filtering</span>
-<span class="gp">&gt;&gt;&gt; </span><span class="n">d</span> <span class="o">=</span> <span
-                                                        class="n">filtering</span><span class="o">.</span><span
-                                                        class="n">Filter</span><span class="p">(</span><span class="s2">&quot;tests/test_deseq.csv&quot;</span><span
-                                                        class="p">)</span>
-<span class="gp">&gt;&gt;&gt; </span><span class="n">below</span><span class="p">,</span> <span
-                                                        class="n">above</span> <span class="o">=</span> <span class="n">d</span><span
-                                                        class="o">.</span><span
-                                                        class="n">split_by_percentile</span><span
-                                                        class="p">(</span><span class="mf">0.75</span><span
-                                                        class="p">,</span><span
-                                                        class="s1">&#39;log2FoldChange&#39;</span><span
-                                                        class="p">)</span>
-<span
-    class="go">Filtered 7 features, leaving 21 of the original 28 features. Filtering result saved to new object.</span>
-<span
-    class="go">Filtered 21 features, leaving 7 of the original 28 features. Filtering result saved to new object.</span>
-</pre>
-                                                </div>
-                                            </div>
-                                        </dd>
-                                    </dl>
-                                </dd>
-                            </dl>
-
-                        </section>
-
-
-           </div>
-
-                </div>
-                <footer>
-                    <div class="rst-footer-buttons" role="navigation" aria-label="footer navigation">
-                        <a href="rnalysis.filtering.Filter.symmetric_difference.html"
-                           class="btn btn-neutral float-right" title="rnalysis.filtering.Filter.symmetric_difference"
-                           accesskey="n" rel="next">Next <span class="fa fa-arrow-circle-right"
-                                                               aria-hidden="true"></span></a>
-                        <a href="rnalysis.filtering.Filter.split_by_attribute.html" class="btn btn-neutral float-left"
-                           title="rnalysis.filtering.Filter.split_by_attribute" accesskey="p" rel="prev"><span
-                            class="fa fa-arrow-circle-left" aria-hidden="true"></span> Previous</a>
-                    </div>
-
-                    <hr/>
-
-<<<<<<< HEAD
-                    <div role="contentinfo">
-                        <p>
-                            &#169; Copyright 2019, Guy Teichman.
-
-                        </p>
-                    </div>
-
-=======
+      
+      <nav class="wy-nav-top" aria-label="top navigation">
+        
+          <i data-toggle="wy-nav-top" class="fa fa-bars"></i>
+          <a href="index.html">RNAlysis</a>
+        
+      </nav>
+
+
+      <div class="wy-nav-content">
+        
+        <div class="rst-content">
+        
+          
+
+
+
+
+
+
+
+
+
+
+
+
+
+
+
 
 
 <div role="navigation" aria-label="breadcrumbs navigation">
@@ -486,17 +256,8 @@
 </dd></dl>
 
 </section>
->>>>>>> 84a84626
-
-                    Built with <a href="https://www.sphinx-doc.org/">Sphinx</a> using a
-
-<<<<<<< HEAD
-                    <a href="https://github.com/readthedocs/sphinx_rtd_theme">theme</a>
-
-                    provided by <a href="https://readthedocs.org">Read the Docs</a>.
-
-                </footer>
-=======
+
+
            </div>
            
           </div>
@@ -524,29 +285,24 @@
     provided by <a href="https://readthedocs.org">Read the Docs</a>. 
 
 </footer>
->>>>>>> 84a84626
         </div>
       </div>
 
     </section>
 
   </div>
-
-<<<<<<< HEAD
-
-<script type="text/javascript">
-    jQuery(function () {
-        SphinxRtdTheme.Navigation.enable(true);
-    });
-</script>
-=======
+  
+
   <script type="text/javascript">
       jQuery(function () {
           SphinxRtdTheme.Navigation.enable(true);
       });
   </script>
->>>>>>> 84a84626
-
+
+  
+  
+    
+   
 
 </body>
 </html>