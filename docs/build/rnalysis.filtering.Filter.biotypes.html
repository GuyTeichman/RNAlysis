--- conflicted
+++ resolved
@@ -1,47 +1,6 @@
 
 
 <!DOCTYPE html>
-<<<<<<< HEAD
-<html class="writer-html5" lang="en">
-<head>
-    <meta charset="utf-8"/>
-    <meta name="generator" content="Docutils 0.17.1: http://docutils.sourceforge.net/"/>
-
-    <meta name="viewport" content="width=device-width, initial-scale=1.0"/>
-
-    <title>rnalysis.filtering.Filter.biotypes &mdash; RNAlysis 1.3.6 documentation</title>
-
-
-    <link rel="stylesheet" href="_static/css/theme.css" type="text/css"/>
-    <link rel="stylesheet" href="_static/pygments.css" type="text/css"/>
-    <link rel="stylesheet" href="_static/pygments.css" type="text/css"/>
-    <link rel="stylesheet" href="_static/css/theme.css" type="text/css"/>
-
-
-    <link rel="shortcut icon" href="_static/favicon.ico"/>
-
-
-    <!--[if lt IE 9]>
-    <script src="_static/js/html5shiv.min.js"></script>
-    <![endif]-->
-
-
-    <script type="text/javascript" id="documentation_options" data-url_root="./"
-            src="_static/documentation_options.js"></script>
-    <script data-url_root="./" id="documentation_options" src="_static/documentation_options.js"></script>
-    <script src="_static/jquery.js"></script>
-    <script src="_static/underscore.js"></script>
-    <script src="_static/doctools.js"></script>
-    <script src="_static/copybutton.js"></script>
-
-    <script type="text/javascript" src="_static/js/theme.js"></script>
-
-
-    <link rel="index" title="Index" href="genindex.html"/>
-    <link rel="search" title="Search" href="search.html"/>
-    <link rel="next" title="rnalysis.filtering.Filter.describe" href="rnalysis.filtering.Filter.describe.html"/>
-    <link rel="prev" title="rnalysis.filtering.Filter" href="rnalysis.filtering.Filter.html"/>
-=======
 <html class="writer-html5" lang="en" >
 <head>
   <meta charset="utf-8" />
@@ -88,19 +47,14 @@
     <link rel="search" title="Search" href="search.html" />
     <link rel="next" title="rnalysis.filtering.Filter.describe" href="rnalysis.filtering.Filter.describe.html" />
     <link rel="prev" title="rnalysis.filtering.Filter" href="rnalysis.filtering.Filter.html" /> 
->>>>>>> 84a84626
 </head>
 
 <body class="wy-body-for-nav">
 
-
-<div class="wy-grid-for-nav">
-
+   
+  <div class="wy-grid-for-nav">
+    
     <nav data-toggle="wy-nav-shift" class="wy-nav-side">
-<<<<<<< HEAD
-        <div class="wy-side-scroll">
-            <div class="wy-side-nav-search">
-=======
       <div class="wy-side-scroll">
         <div class="wy-side-nav-search" >
           
@@ -128,52 +82,10 @@
     <input type="hidden" name="area" value="default" />
   </form>
 </div>
->>>>>>> 84a84626
-
-
-<<<<<<< HEAD
-                <a href="index.html">
-
-
-                    <img src="_static/logo.png" class="logo" alt="Logo"/>
-
-                </a>
-
-
-                <div role="search">
-                    <form id="rtd-search-form" class="wy-form" action="search.html" method="get">
-                        <input type="text" name="q" placeholder="Search docs"/>
-                        <input type="hidden" name="check_keywords" value="yes"/>
-                        <input type="hidden" name="area" value="default"/>
-                    </form>
-                </div>
-
-
-            </div>
-
-
-            <div class="wy-menu wy-menu-vertical" data-spy="affix" role="navigation" aria-label="main navigation">
-
-
-                <p class="caption"><span class="caption-text">About RNAlysis:</span></p>
-                <ul>
-                    <li class="toctree-l1"><a class="reference internal" href="readme.html">What is
-                        <em>RNAlysis?</em></a></li>
-                    <li class="toctree-l1"><a class="reference internal" href="readme.html#what-can-i-do-with-rnalysis">What
-                        can I do with <em>RNAlysis</em>?</a></li>
-                    <li class="toctree-l1"><a class="reference internal" href="readme.html#how-do-i-install-it">How do I
-                        install it?</a></li>
-                    <li class="toctree-l1"><a class="reference internal"
-                                              href="readme.html#dependencies">Dependencies</a></li>
-                    <li class="toctree-l1"><a class="reference internal" href="readme.html#where-to-get-it">Where to get
-                        it</a></li>
-                    <li class="toctree-l1"><a class="reference internal" href="readme.html#credits">Credits</a></li>
-                    <li class="toctree-l1"><a class="reference external" href="https://github.com/GuyTeichman/RNAlysis">GitHub
-                        page</a></li>
-                    <li class="toctree-l1"><a class="reference internal" href="authors.html">Credits</a></li>
-                </ul>
-<p class="caption"><span class="caption-text">Starting with RNAlysis:</span></p>
-=======
+
+          
+        </div>
+
         
         <div class="wy-menu wy-menu-vertical" data-spy="affix" role="navigation" aria-label="main navigation">
           
@@ -193,25 +105,16 @@
 <li class="toctree-l1"><a class="reference internal" href="authors.html">Credits</a></li>
 </ul>
 <p class="caption" role="heading"><span class="caption-text">Starting with RNAlysis:</span></p>
->>>>>>> 84a84626
 <ul>
 <li class="toctree-l1"><a class="reference internal" href="installation.html">Installation</a></li>
 <li class="toctree-l1"><a class="reference internal" href="user_guide.html">User guide</a></li>
 <li class="toctree-l1"><a class="reference internal" href="glossary.html">Glossary</a></li>
 </ul>
-<<<<<<< HEAD
-<p class="caption"><span class="caption-text">Change history:</span></p>
-<ul>
-<li class="toctree-l1"><a class="reference internal" href="history.html">History</a></li>
-</ul>
-<p class="caption"><span class="caption-text">Modules:</span></p>
-=======
 <p class="caption" role="heading"><span class="caption-text">Change history:</span></p>
 <ul>
 <li class="toctree-l1"><a class="reference internal" href="history.html">History</a></li>
 </ul>
 <p class="caption" role="heading"><span class="caption-text">Modules:</span></p>
->>>>>>> 84a84626
 <ul class="current">
 <li class="toctree-l1 current"><a class="reference internal" href="rnalysis.filtering.html">rnalysis.filtering</a><ul class="current">
 <li class="toctree-l2"><a class="reference internal" href="rnalysis.filtering.CountFilter.html">rnalysis.filtering.CountFilter</a></li>
@@ -222,10 +125,7 @@
 <li class="toctree-l3"><a class="reference internal" href="rnalysis.filtering.Filter.difference.html">rnalysis.filtering.Filter.difference</a></li>
 <li class="toctree-l3"><a class="reference internal" href="rnalysis.filtering.Filter.filter_biotype.html">rnalysis.filtering.Filter.filter_biotype</a></li>
 <li class="toctree-l3"><a class="reference internal" href="rnalysis.filtering.Filter.filter_by_attribute.html">rnalysis.filtering.Filter.filter_by_attribute</a></li>
-<<<<<<< HEAD
-=======
 <li class="toctree-l3"><a class="reference internal" href="rnalysis.filtering.Filter.filter_missing_values.html">rnalysis.filtering.Filter.filter_missing_values</a></li>
->>>>>>> 84a84626
 <li class="toctree-l3"><a class="reference internal" href="rnalysis.filtering.Filter.filter_percentile.html">rnalysis.filtering.Filter.filter_percentile</a></li>
 <li class="toctree-l3"><a class="reference internal" href="rnalysis.filtering.Filter.filter_top_n.html">rnalysis.filtering.Filter.filter_top_n</a></li>
 <li class="toctree-l3"><a class="reference internal" href="rnalysis.filtering.Filter.head.html">rnalysis.filtering.Filter.head</a></li>
@@ -239,21 +139,15 @@
 <li class="toctree-l3"><a class="reference internal" href="rnalysis.filtering.Filter.symmetric_difference.html">rnalysis.filtering.Filter.symmetric_difference</a></li>
 <li class="toctree-l3"><a class="reference internal" href="rnalysis.filtering.Filter.tail.html">rnalysis.filtering.Filter.tail</a></li>
 <li class="toctree-l3"><a class="reference internal" href="rnalysis.filtering.Filter.text_filters.html">rnalysis.filtering.Filter.text_filters</a></li>
-    <li class="toctree-l3"><a class="reference internal" href="rnalysis.filtering.Filter.union.html">rnalysis.filtering.Filter.union</a>
-    </li>
+<li class="toctree-l3"><a class="reference internal" href="rnalysis.filtering.Filter.union.html">rnalysis.filtering.Filter.union</a></li>
 </ul>
 </li>
-<<<<<<< HEAD
-    <li class="toctree-l2"><a class="reference internal" href="rnalysis.filtering.FoldChangeFilter.html">rnalysis.filtering.FoldChangeFilter</a>
-    </li>
-=======
 <li class="toctree-l2"><a class="reference internal" href="rnalysis.filtering.FoldChangeFilter.html">rnalysis.filtering.FoldChangeFilter</a></li>
 <li class="toctree-l2"><a class="reference internal" href="rnalysis.filtering.Pipeline.html">rnalysis.filtering.Pipeline</a></li>
->>>>>>> 84a84626
 </ul>
 </li>
-    <li class="toctree-l1"><a class="reference internal" href="rnalysis.enrichment.html">rnalysis.enrichment</a></li>
-    <li class="toctree-l1"><a class="reference internal" href="rnalysis.general.html">rnalysis.general</a></li>
+<li class="toctree-l1"><a class="reference internal" href="rnalysis.enrichment.html">rnalysis.enrichment</a></li>
+<li class="toctree-l1"><a class="reference internal" href="rnalysis.general.html">rnalysis.general</a></li>
 </ul>
 <p class="caption" role="heading"><span class="caption-text">Indices and tables:</span></p>
 <ul>
@@ -261,106 +155,44 @@
 <li class="toctree-l1"><a class="reference internal" href="api_reference.html">API Reference</a></li>
 </ul>
 
-
-            </div>
-
+            
+          
         </div>
-<<<<<<< HEAD
-=======
         
       </div>
->>>>>>> 84a84626
     </nav>
 
     <section data-toggle="wy-nav-shift" class="wy-nav-content-wrap">
 
-
-        <nav class="wy-nav-top" aria-label="top navigation">
-
-            <i data-toggle="wy-nav-top" class="fa fa-bars"></i>
-            <a href="index.html">RNAlysis</a>
-
-        </nav>
-
-
-        <div class="wy-nav-content">
-
-            <div class="rst-content">
-
-
-                <div role="navigation" aria-label="breadcrumbs navigation">
-
-                    <ul class="wy-breadcrumbs">
-
-                        <li><a href="index.html" class="icon icon-home"></a> &raquo;</li>
-
-                        <li><a href="rnalysis.filtering.html">rnalysis.filtering</a> &raquo;</li>
-
-                        <li><a href="rnalysis.filtering.Filter.html">rnalysis.filtering.Filter</a> &raquo;</li>
-
-                        <li>rnalysis.filtering.Filter.biotypes</li>
-
-
-                        <li class="wy-breadcrumbs-aside">
-
-
-<<<<<<< HEAD
-                            <a href="_sources/rnalysis.filtering.Filter.biotypes.rst.txt" rel="nofollow"> View page
-                                source</a>
-
-
-                        </li>
-
-                    </ul>
-
-
-                    <hr/>
-                </div>
-                <div role="main" class="document" itemscope="itemscope" itemtype="http://schema.org/Article">
-                    <div itemprop="articleBody">
-
-                        <section id="rnalysis-filtering-filter-biotypes">
-                            <h1>rnalysis.filtering.Filter.biotypes<a class="headerlink"
-                                                                     href="#rnalysis-filtering-filter-biotypes"
-                                                                     title="Permalink to this headline">¶</a></h1>
-                            <dl class="py method">
-                                <dt class="sig sig-object py" id="rnalysis.filtering.Filter.biotypes">
-                                    <span class="sig-prename descclassname"><span class="pre">Filter.</span></span><span
-                                    class="sig-name descname"><span class="pre">biotypes</span></span><span
-                                    class="sig-paren">(</span><em class="sig-param"><span class="n"><span class="pre">return_format</span></span><span
-                                    class="p"><span class="pre">:</span></span> <span class="n"><span
-                                    class="pre">str</span></span> <span class="o"><span class="pre">=</span></span>
-                                    <span class="default_value"><span class="pre">'short'</span></span></em>, <em
-                                    class="sig-param"><span class="n"><span class="pre">ref</span></span><span
-                                    class="p"><span class="pre">:</span></span> <span class="n"><span
-                                    class="pre">str</span></span> <span class="o"><span class="pre">=</span></span>
-                                    <span class="default_value"><span class="pre">'predefined'</span></span></em><span
-                                    class="sig-paren">)</span><a class="headerlink"
-                                                                 href="#rnalysis.filtering.Filter.biotypes"
-                                                                 title="Permalink to this definition">¶</a></dt>
-                                <dd><p>Returns a DataFrame of the biotypes in the Filter object and their count.
-                                    :type return_format: ‘short’ or ‘long’ (default ‘short’)
-                                    :param return_format: ‘short’ returns a short-form DataFrame, which states the
-                                    biotypes in the Filter object and their count. ‘long’ returns a long-form DataFrame,
-                                    which also provides descriptive statistics of each column per biotype.
-                                    :param ref: Name of the biotype reference table used to determine biotype. Default
-                                    is ce11 (included in the package).
-                                    :rtype: pandas.DataFrame
-                                    :returns: a pandas DataFrame showing the number of values belonging to each biotype,
-                                    as well as additional descriptive statistics of format==’long’.</p>
-                                    <dl class="field-list">
-                                        <dt class="field-odd">Examples</dt>
-                                        <dd class="field-odd">
-                                            <div class="doctest highlight-default notranslate">
-                                                <div class="highlight"><pre><span></span><span
-                                                    class="gp">&gt;&gt;&gt; </span><span class="kn">from</span> <span
-                                                    class="nn">rnalysis</span> <span class="kn">import</span> <span
-                                                    class="n">filtering</span>
-<span class="gp">&gt;&gt;&gt; </span><span class="n">d</span> <span class="o">=</span> <span
-                                                        class="n">filtering</span><span class="o">.</span><span
-                                                        class="n">Filter</span><span class="p">(</span><span class="s2">&quot;tests/test_deseq.csv&quot;</span><span
-                                                        class="p">)</span>
-=======
+      
+      <nav class="wy-nav-top" aria-label="top navigation">
+        
+          <i data-toggle="wy-nav-top" class="fa fa-bars"></i>
+          <a href="index.html">RNAlysis</a>
+        
+      </nav>
+
+
+      <div class="wy-nav-content">
+        
+        <div class="rst-content">
+        
+          
+
+
+
+
+
+
+
+
+
+
+
+
+
+
+
 
 
 <div role="navigation" aria-label="breadcrumbs navigation">
@@ -408,12 +240,8 @@
 <dt class="field-odd">Examples</dt>
 <dd class="field-odd"><div class="doctest highlight-default notranslate"><div class="highlight"><pre><span></span><span class="gp">&gt;&gt;&gt; </span><span class="kn">from</span> <span class="nn">rnalysis</span> <span class="kn">import</span> <span class="n">filtering</span>
 <span class="gp">&gt;&gt;&gt; </span><span class="n">d</span> <span class="o">=</span> <span class="n">filtering</span><span class="o">.</span><span class="n">Filter</span><span class="p">(</span><span class="s2">&quot;tests/test_files/test_deseq.csv&quot;</span><span class="p">)</span>
->>>>>>> 84a84626
 <span class="gp">&gt;&gt;&gt; </span><span class="c1"># short-form view</span>
-<span class="gp">&gt;&gt;&gt; </span><span class="n">d</span><span class="o">.</span><span
-                                                        class="n">biotypes</span><span class="p">(</span><span
-                                                        class="n">ref</span><span class="o">=</span><span class="s1">&#39;tests/biotype_ref_table_for_tests.csv&#39;</span><span
-                                                        class="p">)</span>
+<span class="gp">&gt;&gt;&gt; </span><span class="n">d</span><span class="o">.</span><span class="n">biotypes</span><span class="p">(</span><span class="n">ref</span><span class="o">=</span><span class="s1">&#39;tests/biotype_ref_table_for_tests.csv&#39;</span><span class="p">)</span>
 <span class="go">                gene</span>
 <span class="go">biotype</span>
 <span class="go">protein_coding    26</span>
@@ -421,41 +249,14 @@
 <span class="go">unknown            1</span>
 </pre></div>
 </div>
-<<<<<<< HEAD
-<div class="doctest highlight-default notranslate">
-    <div class="highlight"><pre><span></span><span class="gp">&gt;&gt;&gt; </span><span
-        class="c1"># long-form view</span>
-<span class="gp">&gt;&gt;&gt; </span><span class="n">d</span><span class="o">.</span><span
-            class="n">biotypes</span><span class="p">(</span><span class="n">return_format</span><span
-            class="o">=</span><span class="s1">&#39;long&#39;</span><span class="p">,</span> <span
-            class="n">ref</span><span class="o">=</span><span
-            class="s1">&#39;tests/biotype_ref_table_for_tests.csv&#39;</span><span class="p">)</span>
-=======
 <div class="doctest highlight-default notranslate"><div class="highlight"><pre><span></span><span class="gp">&gt;&gt;&gt; </span><span class="c1"># long-form view</span>
 <span class="gp">&gt;&gt;&gt; </span><span class="n">d</span><span class="o">.</span><span class="n">biotypes</span><span class="p">(</span><span class="n">long_format</span><span class="o">=</span><span class="kc">True</span><span class="p">,</span><span class="n">ref</span><span class="o">=</span><span class="s1">&#39;tests/biotype_ref_table_for_tests.csv&#39;</span><span class="p">)</span>
->>>>>>> 84a84626
 <span class="go">               baseMean               ...           padj</span>
 <span class="go">                  count         mean  ...            75%            max</span>
 <span class="go">biotype                               ...</span>
 <span class="go">protein_coding     26.0  1823.089609  ...   1.005060e-90   9.290000e-68</span>
 <span class="go">pseudogene          1.0  2688.043701  ...   1.800000e-94   1.800000e-94</span>
 <span class="go">unknown             1.0  2085.995094  ...  3.070000e-152  3.070000e-152</span>
-<<<<<<< HEAD
-
-<span class="go">[3 rows x 48 columns]</span>
-</pre>
-    </div>
-</div>
-                                        </dd>
-                                    </dl>
-                                </dd>
-                            </dl>
-
-                        </section>
-
-
-           </div>
-=======
 
 <span class="go">[3 rows x 48 columns]</span>
 </pre></div>
@@ -475,38 +276,9 @@
         <a href="rnalysis.filtering.Filter.describe.html" class="btn btn-neutral float-right" title="rnalysis.filtering.Filter.describe" accesskey="n" rel="next">Next <span class="fa fa-arrow-circle-right" aria-hidden="true"></span></a>
         <a href="rnalysis.filtering.Filter.html" class="btn btn-neutral float-left" title="rnalysis.filtering.Filter" accesskey="p" rel="prev"><span class="fa fa-arrow-circle-left" aria-hidden="true"></span> Previous</a>
     </div>
->>>>>>> 84a84626
-
-                </div>
-                <footer>
-                    <div class="rst-footer-buttons" role="navigation" aria-label="footer navigation">
-                        <a href="rnalysis.filtering.Filter.describe.html" class="btn btn-neutral float-right"
-                           title="rnalysis.filtering.Filter.describe" accesskey="n" rel="next">Next <span
-                            class="fa fa-arrow-circle-right" aria-hidden="true"></span></a>
-                        <a href="rnalysis.filtering.Filter.html" class="btn btn-neutral float-left"
-                           title="rnalysis.filtering.Filter" accesskey="p" rel="prev"><span
-                            class="fa fa-arrow-circle-left" aria-hidden="true"></span> Previous</a>
-                    </div>
-
-<<<<<<< HEAD
-                    <hr/>
-
-                    <div role="contentinfo">
-                        <p>
-                            &#169; Copyright 2019, Guy Teichman.
-
-                        </p>
-                    </div>
-
-
-                    Built with <a href="https://www.sphinx-doc.org/">Sphinx</a> using a
-
-                    <a href="https://github.com/readthedocs/sphinx_rtd_theme">theme</a>
-
-                    provided by <a href="https://readthedocs.org">Read the Docs</a>.
-
-                </footer>
-=======
+
+  <hr/>
+
   <div role="contentinfo">
     <p>
         &#169; Copyright 2019, Guy Teichman.
@@ -523,29 +295,24 @@
     provided by <a href="https://readthedocs.org">Read the Docs</a>. 
 
 </footer>
->>>>>>> 84a84626
         </div>
       </div>
 
     </section>
 
   </div>
-
-<<<<<<< HEAD
-
-<script type="text/javascript">
-    jQuery(function () {
-        SphinxRtdTheme.Navigation.enable(true);
-    });
-</script>
-=======
+  
+
   <script type="text/javascript">
       jQuery(function () {
           SphinxRtdTheme.Navigation.enable(true);
       });
   </script>
->>>>>>> 84a84626
-
+
+  
+  
+    
+   
 
 </body>
 </html>