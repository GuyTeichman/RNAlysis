<!DOCTYPE html>
<html class="writer-html5" lang="en" >
<head>
  <meta charset="utf-8" /><meta name="generator" content="Docutils 0.17.1: http://docutils.sourceforge.net/" />

  <meta name="viewport" content="width=device-width, initial-scale=1.0" />
  <title>rnalysis.filtering.Filter.save_csv &mdash; RNAlysis 3.9.0 documentation</title>
      <link rel="stylesheet" href="_static/pygments.css" type="text/css" />
      <link rel="stylesheet" href="_static/css/theme.css" type="text/css" />
    <link rel="shortcut icon" href="_static/favicon.ico"/>
  <!--[if lt IE 9]>
    <script src="_static/js/html5shiv.min.js"></script>
  <![endif]-->
  
        <script data-url_root="./" id="documentation_options" src="_static/documentation_options.js"></script>
        <script src="_static/jquery.js"></script>
        <script src="_static/underscore.js"></script>
        <script src="_static/_sphinx_javascript_frameworks_compat.js"></script>
        <script src="_static/doctools.js"></script>
        <script src="_static/sphinx_highlight.js"></script>
        <script src="_static/copybutton.js"></script>
    <script src="_static/js/theme.js"></script>
    <link rel="index" title="Index" href="genindex.html" />
    <link rel="search" title="Search" href="search.html" />
<<<<<<< HEAD
    <link rel="next" title="rnalysis.filtering.Filter.sort" href="rnalysis.filtering.Filter.sort.html" />
=======
    <link rel="next" title="rnalysis.filtering.Filter.save_parquet" href="rnalysis.filtering.Filter.save_parquet.html" />
>>>>>>> 1280eecd
    <link rel="prev" title="rnalysis.filtering.Filter.print_features" href="rnalysis.filtering.Filter.print_features.html" /> 
</head>

<body class="wy-body-for-nav"> 
  <div class="wy-grid-for-nav">
    <nav data-toggle="wy-nav-shift" class="wy-nav-side">
      <div class="wy-side-scroll">
        <div class="wy-side-nav-search" >
            <a href="index.html">
            <img src="_static/logo.png" class="logo" alt="Logo"/>
          </a>
<div role="search">
  <form id="rtd-search-form" class="wy-form" action="search.html" method="get">
    <input type="text" name="q" placeholder="Search docs" />
    <input type="hidden" name="check_keywords" value="yes" />
    <input type="hidden" name="area" value="default" />
  </form>
</div>
        </div><div class="wy-menu wy-menu-vertical" data-spy="affix" role="navigation" aria-label="Navigation menu">
              <p class="caption" role="heading"><span class="caption-text">About RNAlysis:</span></p>
<ul>
<li class="toctree-l1"><a class="reference internal" href="readme.html">What is <em>RNAlysis?</em></a></li>
<li class="toctree-l1"><a class="reference internal" href="readme.html#what-can-i-do-with-rnalysis">What can I do with <em>RNAlysis</em>?</a></li>
<li class="toctree-l1"><a class="reference internal" href="readme.html#how-do-i-install-it">How do I install it?</a></li>
<li class="toctree-l1"><a class="reference internal" href="readme.html#how-do-i-use-it">How do I use it?</a></li>
<li class="toctree-l1"><a class="reference internal" href="readme.html#dependencies">Dependencies</a></li>
<li class="toctree-l1"><a class="reference internal" href="readme.html#credits">Credits</a></li>
<li class="toctree-l1"><a class="reference external" href="https://github.com/GuyTeichman/RNAlysis">GitHub page</a></li>
<li class="toctree-l1"><a class="reference internal" href="contributing.html">How can I contribute to <em>RNAlysis</em>?</a></li>
</ul>
<p class="caption" role="heading"><span class="caption-text">Starting with RNAlysis:</span></p>
<ul>
<li class="toctree-l1"><a class="reference internal" href="installation.html">Installation</a></li>
<li class="toctree-l1"><a class="reference internal" href="quick_start.html"><em>RNAlysis</em> quick-start video guide</a></li>
<li class="toctree-l1"><a class="reference internal" href="tutorial.html">A-to-Z tutorial - example analysis</a></li>
<li class="toctree-l1"><a class="reference internal" href="faq.html">Frequently asked questions</a></li>
<li class="toctree-l1"><a class="reference internal" href="user_guide_gui.html">User guide - graphical interface</a></li>
<li class="toctree-l1"><a class="reference internal" href="user_guide.html">User guide - programmatic interface</a></li>
<li class="toctree-l1"><a class="reference internal" href="glossary.html">Glossary - programmatic interface</a></li>
</ul>
<p class="caption" role="heading"><span class="caption-text">Change history:</span></p>
<ul>
<li class="toctree-l1"><a class="reference internal" href="history.html">History</a></li>
</ul>
<p class="caption" role="heading"><span class="caption-text">Modules:</span></p>
<ul class="current">
<li class="toctree-l1"><a class="reference internal" href="rnalysis.fastq.html">rnalysis.fastq</a></li>
<li class="toctree-l1 current"><a class="reference internal" href="rnalysis.filtering.html">rnalysis.filtering</a><ul class="current">
<li class="toctree-l2"><a class="reference internal" href="rnalysis.filtering.CountFilter.html">rnalysis.filtering.CountFilter</a></li>
<li class="toctree-l2"><a class="reference internal" href="rnalysis.filtering.DESeqFilter.html">rnalysis.filtering.DESeqFilter</a></li>
<li class="toctree-l2 current"><a class="reference internal" href="rnalysis.filtering.Filter.html">rnalysis.filtering.Filter</a><ul class="current">
<li class="toctree-l3"><a class="reference internal" href="rnalysis.filtering.Filter.html#rnalysis.filtering.Filter"><code class="docutils literal notranslate"><span class="pre">Filter</span></code></a></li>
<li class="toctree-l3"><a class="reference internal" href="rnalysis.filtering.Filter.biotypes_from_gtf.html">rnalysis.filtering.Filter.biotypes_from_gtf</a></li>
<li class="toctree-l3"><a class="reference internal" href="rnalysis.filtering.Filter.biotypes_from_ref_table.html">rnalysis.filtering.Filter.biotypes_from_ref_table</a></li>
<li class="toctree-l3"><a class="reference internal" href="rnalysis.filtering.Filter.describe.html">rnalysis.filtering.Filter.describe</a></li>
<li class="toctree-l3"><a class="reference internal" href="rnalysis.filtering.Filter.difference.html">rnalysis.filtering.Filter.difference</a></li>
<li class="toctree-l3"><a class="reference internal" href="rnalysis.filtering.Filter.drop_columns.html">rnalysis.filtering.Filter.drop_columns</a></li>
<li class="toctree-l3"><a class="reference internal" href="rnalysis.filtering.Filter.filter_biotype_from_gtf.html">rnalysis.filtering.Filter.filter_biotype_from_gtf</a></li>
<li class="toctree-l3"><a class="reference internal" href="rnalysis.filtering.Filter.filter_biotype_from_ref_table.html">rnalysis.filtering.Filter.filter_biotype_from_ref_table</a></li>
<li class="toctree-l3"><a class="reference internal" href="rnalysis.filtering.Filter.filter_by_attribute.html">rnalysis.filtering.Filter.filter_by_attribute</a></li>
<li class="toctree-l3"><a class="reference internal" href="rnalysis.filtering.Filter.filter_by_go_annotations.html">rnalysis.filtering.Filter.filter_by_go_annotations</a></li>
<li class="toctree-l3"><a class="reference internal" href="rnalysis.filtering.Filter.filter_by_kegg_annotations.html">rnalysis.filtering.Filter.filter_by_kegg_annotations</a></li>
<li class="toctree-l3"><a class="reference internal" href="rnalysis.filtering.Filter.filter_by_row_name.html">rnalysis.filtering.Filter.filter_by_row_name</a></li>
<li class="toctree-l3"><a class="reference internal" href="rnalysis.filtering.Filter.filter_duplicate_ids.html">rnalysis.filtering.Filter.filter_duplicate_ids</a></li>
<li class="toctree-l3"><a class="reference internal" href="rnalysis.filtering.Filter.filter_missing_values.html">rnalysis.filtering.Filter.filter_missing_values</a></li>
<li class="toctree-l3"><a class="reference internal" href="rnalysis.filtering.Filter.filter_percentile.html">rnalysis.filtering.Filter.filter_percentile</a></li>
<li class="toctree-l3"><a class="reference internal" href="rnalysis.filtering.Filter.filter_top_n.html">rnalysis.filtering.Filter.filter_top_n</a></li>
<li class="toctree-l3"><a class="reference internal" href="rnalysis.filtering.Filter.from_dataframe.html">rnalysis.filtering.Filter.from_dataframe</a></li>
<li class="toctree-l3"><a class="reference internal" href="rnalysis.filtering.Filter.head.html">rnalysis.filtering.Filter.head</a></li>
<li class="toctree-l3"><a class="reference internal" href="rnalysis.filtering.Filter.intersection.html">rnalysis.filtering.Filter.intersection</a></li>
<li class="toctree-l3"><a class="reference internal" href="rnalysis.filtering.Filter.majority_vote_intersection.html">rnalysis.filtering.Filter.majority_vote_intersection</a></li>
<li class="toctree-l3"><a class="reference internal" href="rnalysis.filtering.Filter.number_filters.html">rnalysis.filtering.Filter.number_filters</a></li>
<li class="toctree-l3"><a class="reference internal" href="rnalysis.filtering.Filter.print_features.html">rnalysis.filtering.Filter.print_features</a></li>
<li class="toctree-l3 current"><a class="current reference internal" href="#">rnalysis.filtering.Filter.save_csv</a><ul>
<li class="toctree-l4"><a class="reference internal" href="#rnalysis.filtering.Filter.save_csv"><code class="docutils literal notranslate"><span class="pre">Filter.save_csv()</span></code></a></li>
</ul>
</li>
<li class="toctree-l3"><a class="reference internal" href="rnalysis.filtering.Filter.save_parquet.html">rnalysis.filtering.Filter.save_parquet</a></li>
<li class="toctree-l3"><a class="reference internal" href="rnalysis.filtering.Filter.save_table.html">rnalysis.filtering.Filter.save_table</a></li>
<li class="toctree-l3"><a class="reference internal" href="rnalysis.filtering.Filter.sort.html">rnalysis.filtering.Filter.sort</a></li>
<li class="toctree-l3"><a class="reference internal" href="rnalysis.filtering.Filter.split_by_attribute.html">rnalysis.filtering.Filter.split_by_attribute</a></li>
<li class="toctree-l3"><a class="reference internal" href="rnalysis.filtering.Filter.split_by_percentile.html">rnalysis.filtering.Filter.split_by_percentile</a></li>
<li class="toctree-l3"><a class="reference internal" href="rnalysis.filtering.Filter.symmetric_difference.html">rnalysis.filtering.Filter.symmetric_difference</a></li>
<li class="toctree-l3"><a class="reference internal" href="rnalysis.filtering.Filter.tail.html">rnalysis.filtering.Filter.tail</a></li>
<li class="toctree-l3"><a class="reference internal" href="rnalysis.filtering.Filter.text_filters.html">rnalysis.filtering.Filter.text_filters</a></li>
<li class="toctree-l3"><a class="reference internal" href="rnalysis.filtering.Filter.transform.html">rnalysis.filtering.Filter.transform</a></li>
<li class="toctree-l3"><a class="reference internal" href="rnalysis.filtering.Filter.translate_gene_ids.html">rnalysis.filtering.Filter.translate_gene_ids</a></li>
<li class="toctree-l3"><a class="reference internal" href="rnalysis.filtering.Filter.union.html">rnalysis.filtering.Filter.union</a></li>
</ul>
</li>
<li class="toctree-l2"><a class="reference internal" href="rnalysis.filtering.FoldChangeFilter.html">rnalysis.filtering.FoldChangeFilter</a></li>
<li class="toctree-l2"><a class="reference internal" href="rnalysis.filtering.Pipeline.html">rnalysis.filtering.Pipeline</a></li>
</ul>
</li>
<li class="toctree-l1"><a class="reference internal" href="rnalysis.enrichment.html">rnalysis.enrichment</a></li>
<li class="toctree-l1"><a class="reference internal" href="rnalysis.general.html">rnalysis.general</a></li>
</ul>
<p class="caption" role="heading"><span class="caption-text">Indices and tables:</span></p>
<ul>
<li class="toctree-l1"><a class="reference internal" href="genindex.html">Index</a></li>
<li class="toctree-l1"><a class="reference internal" href="api_reference.html">API Reference</a></li>
</ul>

        </div>
      </div>
    </nav>

    <section data-toggle="wy-nav-shift" class="wy-nav-content-wrap"><nav class="wy-nav-top" aria-label="Mobile navigation menu" >
          <i data-toggle="wy-nav-top" class="fa fa-bars"></i>
          <a href="index.html">RNAlysis</a>
      </nav>

      <div class="wy-nav-content">
        <div class="rst-content">
          <div role="navigation" aria-label="Page navigation">
  <ul class="wy-breadcrumbs">
      <li><a href="index.html" class="icon icon-home"></a> &raquo;</li>
          <li><a href="rnalysis.filtering.html">rnalysis.filtering</a> &raquo;</li>
          <li><a href="rnalysis.filtering.Filter.html">rnalysis.filtering.Filter</a> &raquo;</li>
      <li>rnalysis.filtering.Filter.save_csv</li>
      <li class="wy-breadcrumbs-aside">
            <a href="_sources/rnalysis.filtering.Filter.save_csv.rst.txt" rel="nofollow"> View page source</a>
      </li>
  </ul>
  <hr/>
</div>
          <div role="main" class="document" itemscope="itemscope" itemtype="http://schema.org/Article">
           <div itemprop="articleBody">
             
  <section id="rnalysis-filtering-filter-save-csv">
<h1>rnalysis.filtering.Filter.save_csv<a class="headerlink" href="#rnalysis-filtering-filter-save-csv" title="Permalink to this heading"></a></h1>
<dl class="py method">
<dt class="sig sig-object py" id="rnalysis.filtering.Filter.save_csv">
<span class="sig-prename descclassname"><span class="pre">Filter.</span></span><span class="sig-name descname"><span class="pre">save_csv</span></span><span class="sig-paren">(</span><em class="sig-param"><span class="n"><span class="pre">alt_filename</span></span><span class="p"><span class="pre">:</span></span><span class="w"> </span><span class="n"><span class="pre">Optional</span><span class="p"><span class="pre">[</span></span><span class="pre">Union</span><span class="p"><span class="pre">[</span></span><span class="pre">str</span><span class="p"><span class="pre">,</span></span><span class="w"> </span><span class="pre">Path</span><span class="p"><span class="pre">]</span></span><span class="p"><span class="pre">]</span></span></span><span class="w"> </span><span class="o"><span class="pre">=</span></span><span class="w"> </span><span class="default_value"><span class="pre">None</span></span></em><span class="sig-paren">)</span><a class="headerlink" href="#rnalysis.filtering.Filter.save_csv" title="Permalink to this definition"></a></dt>
<dd><p>Saves the current filtered data to a .csv file.</p>
<dl class="field-list simple">
<dt class="field-odd">Parameters</dt>
<dd class="field-odd"><p><strong>alt_filename</strong> (<em>str</em><em>, </em><em>pathlib.Path</em><em>, or </em><em>None</em><em> (</em><em>default</em><em>)</em>) – If None, file name will be generated automatically         according to the filtering methods used.         If it’s a string, it will be used as the name of the saved file. Example input: ‘myfilename’</p>
</dd>
</dl>
</dd></dl>

</section>


           </div>
          </div>
          <footer><div class="rst-footer-buttons" role="navigation" aria-label="Footer">
        <a href="rnalysis.filtering.Filter.print_features.html" class="btn btn-neutral float-left" title="rnalysis.filtering.Filter.print_features" accesskey="p" rel="prev"><span class="fa fa-arrow-circle-left" aria-hidden="true"></span> Previous</a>
        <a href="rnalysis.filtering.Filter.save_parquet.html" class="btn btn-neutral float-right" title="rnalysis.filtering.Filter.save_parquet" accesskey="n" rel="next">Next <span class="fa fa-arrow-circle-right" aria-hidden="true"></span></a>
    </div>

  <hr/>

  <div role="contentinfo">
    <p>&#169; Copyright 2021, Guy Teichman.</p>
  </div>

  Built with <a href="https://www.sphinx-doc.org/">Sphinx</a> using a
    <a href="https://github.com/readthedocs/sphinx_rtd_theme">theme</a>
    provided by <a href="https://readthedocs.org">Read the Docs</a>.
   

</footer>
        </div>
      </div>
    </section>
  </div>
  <script>
      jQuery(function () {
          SphinxRtdTheme.Navigation.enable(true);
      });
  </script> 

</body>
</html><|MERGE_RESOLUTION|>--- conflicted
+++ resolved
@@ -22,11 +22,7 @@
     <script src="_static/js/theme.js"></script>
     <link rel="index" title="Index" href="genindex.html" />
     <link rel="search" title="Search" href="search.html" />
-<<<<<<< HEAD
-    <link rel="next" title="rnalysis.filtering.Filter.sort" href="rnalysis.filtering.Filter.sort.html" />
-=======
     <link rel="next" title="rnalysis.filtering.Filter.save_parquet" href="rnalysis.filtering.Filter.save_parquet.html" />
->>>>>>> 1280eecd
     <link rel="prev" title="rnalysis.filtering.Filter.print_features" href="rnalysis.filtering.Filter.print_features.html" /> 
 </head>
 
