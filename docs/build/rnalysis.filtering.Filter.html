--- conflicted
+++ resolved
@@ -1,48 +1,6 @@
 
 
 <!DOCTYPE html>
-<<<<<<< HEAD
-<html class="writer-html5" lang="en">
-<head>
-    <meta charset="utf-8"/>
-    <meta name="generator" content="Docutils 0.17.1: http://docutils.sourceforge.net/"/>
-
-    <meta name="viewport" content="width=device-width, initial-scale=1.0"/>
-
-    <title>rnalysis.filtering.Filter &mdash; RNAlysis 1.3.6 documentation</title>
-
-
-    <link rel="stylesheet" href="_static/css/theme.css" type="text/css"/>
-    <link rel="stylesheet" href="_static/pygments.css" type="text/css"/>
-    <link rel="stylesheet" href="_static/pygments.css" type="text/css"/>
-    <link rel="stylesheet" href="_static/css/theme.css" type="text/css"/>
-
-
-    <link rel="shortcut icon" href="_static/favicon.ico"/>
-
-
-    <!--[if lt IE 9]>
-    <script src="_static/js/html5shiv.min.js"></script>
-    <![endif]-->
-
-
-    <script type="text/javascript" id="documentation_options" data-url_root="./"
-            src="_static/documentation_options.js"></script>
-    <script data-url_root="./" id="documentation_options" src="_static/documentation_options.js"></script>
-    <script src="_static/jquery.js"></script>
-    <script src="_static/underscore.js"></script>
-    <script src="_static/doctools.js"></script>
-    <script src="_static/copybutton.js"></script>
-
-    <script type="text/javascript" src="_static/js/theme.js"></script>
-
-
-    <link rel="index" title="Index" href="genindex.html"/>
-    <link rel="search" title="Search" href="search.html"/>
-    <link rel="next" title="rnalysis.filtering.Filter.biotypes" href="rnalysis.filtering.Filter.biotypes.html"/>
-    <link rel="prev" title="rnalysis.filtering.DESeqFilter.volcano_plot"
-          href="rnalysis.filtering.DESeqFilter.volcano_plot.html"/>
-=======
 <html class="writer-html5" lang="en" >
 <head>
   <meta charset="utf-8" />
@@ -89,27 +47,14 @@
     <link rel="search" title="Search" href="search.html" />
     <link rel="next" title="rnalysis.filtering.Filter.biotypes" href="rnalysis.filtering.Filter.biotypes.html" />
     <link rel="prev" title="rnalysis.filtering.DESeqFilter.volcano_plot" href="rnalysis.filtering.DESeqFilter.volcano_plot.html" /> 
->>>>>>> 84a84626
 </head>
 
 <body class="wy-body-for-nav">
 
-
-<div class="wy-grid-for-nav">
-
+   
+  <div class="wy-grid-for-nav">
+    
     <nav data-toggle="wy-nav-shift" class="wy-nav-side">
-<<<<<<< HEAD
-        <div class="wy-side-scroll">
-            <div class="wy-side-nav-search">
-
-
-                <a href="index.html">
-
-
-                    <img src="_static/logo.png" class="logo" alt="Logo"/>
-
-                </a>
-=======
       <div class="wy-side-scroll">
         <div class="wy-side-nav-search" >
           
@@ -137,44 +82,10 @@
     <input type="hidden" name="area" value="default" />
   </form>
 </div>
->>>>>>> 84a84626
-
-
-<<<<<<< HEAD
-                <div role="search">
-                    <form id="rtd-search-form" class="wy-form" action="search.html" method="get">
-                        <input type="text" name="q" placeholder="Search docs"/>
-                        <input type="hidden" name="check_keywords" value="yes"/>
-                        <input type="hidden" name="area" value="default"/>
-                    </form>
-                </div>
-
-
-            </div>
-
-
-            <div class="wy-menu wy-menu-vertical" data-spy="affix" role="navigation" aria-label="main navigation">
-
-
-                <p class="caption"><span class="caption-text">About RNAlysis:</span></p>
-                <ul>
-                    <li class="toctree-l1"><a class="reference internal" href="readme.html">What is
-                        <em>RNAlysis?</em></a></li>
-                    <li class="toctree-l1"><a class="reference internal" href="readme.html#what-can-i-do-with-rnalysis">What
-                        can I do with <em>RNAlysis</em>?</a></li>
-                    <li class="toctree-l1"><a class="reference internal" href="readme.html#how-do-i-install-it">How do I
-                        install it?</a></li>
-                    <li class="toctree-l1"><a class="reference internal"
-                                              href="readme.html#dependencies">Dependencies</a></li>
-                    <li class="toctree-l1"><a class="reference internal" href="readme.html#where-to-get-it">Where to get
-                        it</a></li>
-                    <li class="toctree-l1"><a class="reference internal" href="readme.html#credits">Credits</a></li>
-                    <li class="toctree-l1"><a class="reference external" href="https://github.com/GuyTeichman/RNAlysis">GitHub
-                        page</a></li>
-                    <li class="toctree-l1"><a class="reference internal" href="authors.html">Credits</a></li>
-                </ul>
-<p class="caption"><span class="caption-text">Starting with RNAlysis:</span></p>
-=======
+
+          
+        </div>
+
         
         <div class="wy-menu wy-menu-vertical" data-spy="affix" role="navigation" aria-label="main navigation">
           
@@ -194,25 +105,16 @@
 <li class="toctree-l1"><a class="reference internal" href="authors.html">Credits</a></li>
 </ul>
 <p class="caption" role="heading"><span class="caption-text">Starting with RNAlysis:</span></p>
->>>>>>> 84a84626
 <ul>
 <li class="toctree-l1"><a class="reference internal" href="installation.html">Installation</a></li>
 <li class="toctree-l1"><a class="reference internal" href="user_guide.html">User guide</a></li>
 <li class="toctree-l1"><a class="reference internal" href="glossary.html">Glossary</a></li>
 </ul>
-<<<<<<< HEAD
-<p class="caption"><span class="caption-text">Change history:</span></p>
-<ul>
-<li class="toctree-l1"><a class="reference internal" href="history.html">History</a></li>
-</ul>
-<p class="caption"><span class="caption-text">Modules:</span></p>
-=======
 <p class="caption" role="heading"><span class="caption-text">Change history:</span></p>
 <ul>
 <li class="toctree-l1"><a class="reference internal" href="history.html">History</a></li>
 </ul>
 <p class="caption" role="heading"><span class="caption-text">Modules:</span></p>
->>>>>>> 84a84626
 <ul class="current">
 <li class="toctree-l1 current"><a class="reference internal" href="rnalysis.filtering.html">rnalysis.filtering</a><ul class="current">
 <li class="toctree-l2"><a class="reference internal" href="rnalysis.filtering.CountFilter.html">rnalysis.filtering.CountFilter</a></li>
@@ -223,10 +125,7 @@
 <li class="toctree-l3"><a class="reference internal" href="rnalysis.filtering.Filter.difference.html">rnalysis.filtering.Filter.difference</a></li>
 <li class="toctree-l3"><a class="reference internal" href="rnalysis.filtering.Filter.filter_biotype.html">rnalysis.filtering.Filter.filter_biotype</a></li>
 <li class="toctree-l3"><a class="reference internal" href="rnalysis.filtering.Filter.filter_by_attribute.html">rnalysis.filtering.Filter.filter_by_attribute</a></li>
-<<<<<<< HEAD
-=======
 <li class="toctree-l3"><a class="reference internal" href="rnalysis.filtering.Filter.filter_missing_values.html">rnalysis.filtering.Filter.filter_missing_values</a></li>
->>>>>>> 84a84626
 <li class="toctree-l3"><a class="reference internal" href="rnalysis.filtering.Filter.filter_percentile.html">rnalysis.filtering.Filter.filter_percentile</a></li>
 <li class="toctree-l3"><a class="reference internal" href="rnalysis.filtering.Filter.filter_top_n.html">rnalysis.filtering.Filter.filter_top_n</a></li>
 <li class="toctree-l3"><a class="reference internal" href="rnalysis.filtering.Filter.head.html">rnalysis.filtering.Filter.head</a></li>
@@ -240,21 +139,15 @@
 <li class="toctree-l3"><a class="reference internal" href="rnalysis.filtering.Filter.symmetric_difference.html">rnalysis.filtering.Filter.symmetric_difference</a></li>
 <li class="toctree-l3"><a class="reference internal" href="rnalysis.filtering.Filter.tail.html">rnalysis.filtering.Filter.tail</a></li>
 <li class="toctree-l3"><a class="reference internal" href="rnalysis.filtering.Filter.text_filters.html">rnalysis.filtering.Filter.text_filters</a></li>
-    <li class="toctree-l3"><a class="reference internal" href="rnalysis.filtering.Filter.union.html">rnalysis.filtering.Filter.union</a>
-    </li>
+<li class="toctree-l3"><a class="reference internal" href="rnalysis.filtering.Filter.union.html">rnalysis.filtering.Filter.union</a></li>
 </ul>
 </li>
-<<<<<<< HEAD
-    <li class="toctree-l2"><a class="reference internal" href="rnalysis.filtering.FoldChangeFilter.html">rnalysis.filtering.FoldChangeFilter</a>
-    </li>
-=======
 <li class="toctree-l2"><a class="reference internal" href="rnalysis.filtering.FoldChangeFilter.html">rnalysis.filtering.FoldChangeFilter</a></li>
 <li class="toctree-l2"><a class="reference internal" href="rnalysis.filtering.Pipeline.html">rnalysis.filtering.Pipeline</a></li>
->>>>>>> 84a84626
 </ul>
 </li>
-    <li class="toctree-l1"><a class="reference internal" href="rnalysis.enrichment.html">rnalysis.enrichment</a></li>
-    <li class="toctree-l1"><a class="reference internal" href="rnalysis.general.html">rnalysis.general</a></li>
+<li class="toctree-l1"><a class="reference internal" href="rnalysis.enrichment.html">rnalysis.enrichment</a></li>
+<li class="toctree-l1"><a class="reference internal" href="rnalysis.general.html">rnalysis.general</a></li>
 </ul>
 <p class="caption" role="heading"><span class="caption-text">Indices and tables:</span></p>
 <ul>
@@ -262,128 +155,33 @@
 <li class="toctree-l1"><a class="reference internal" href="api_reference.html">API Reference</a></li>
 </ul>
 
-
-            </div>
-
+            
+          
         </div>
-<<<<<<< HEAD
-=======
         
       </div>
->>>>>>> 84a84626
     </nav>
 
     <section data-toggle="wy-nav-shift" class="wy-nav-content-wrap">
 
-
-<<<<<<< HEAD
-        <nav class="wy-nav-top" aria-label="top navigation">
-
-            <i data-toggle="wy-nav-top" class="fa fa-bars"></i>
-            <a href="index.html">RNAlysis</a>
-
-        </nav>
-
-
-        <div class="wy-nav-content">
-
-            <div class="rst-content">
-
-
-                <div role="navigation" aria-label="breadcrumbs navigation">
-
-                    <ul class="wy-breadcrumbs">
-
-                        <li><a href="index.html" class="icon icon-home"></a> &raquo;</li>
-
-                        <li><a href="rnalysis.filtering.html">rnalysis.filtering</a> &raquo;</li>
-
-                        <li>rnalysis.filtering.Filter</li>
-
-
-                        <li class="wy-breadcrumbs-aside">
-
-
-                            <a href="_sources/rnalysis.filtering.Filter.rst.txt" rel="nofollow"> View page source</a>
-
-
-                        </li>
-
-                    </ul>
-
-
-                    <hr/>
-                </div>
-                <div role="main" class="document" itemscope="itemscope" itemtype="http://schema.org/Article">
-                    <div itemprop="articleBody">
-
-                        <section id="rnalysis-filtering-filter">
-                            <h1>rnalysis.filtering.Filter<a class="headerlink" href="#rnalysis-filtering-filter"
-                                                            title="Permalink to this headline">¶</a></h1>
-                            <dl class="py class">
-                                <dt class="sig sig-object py" id="rnalysis.filtering.Filter">
-                                    <em class="property"><span class="pre">class</span> </em><span
-                                    class="sig-prename descclassname"><span
-                                    class="pre">rnalysis.filtering.</span></span><span class="sig-name descname"><span
-                                    class="pre">Filter</span></span><span class="sig-paren">(</span><em
-                                    class="sig-param"><span class="n"><span class="pre">fname</span></span><span
-                                    class="p"><span class="pre">:</span></span> <span class="n"><span
-                                    class="pre">Union</span><span class="p"><span class="pre">[</span></span><span
-                                    class="pre">str</span><span class="p"><span class="pre">,</span> </span><span
-                                    class="pre">pathlib.Path</span><span class="p"><span
-                                    class="pre">]</span></span></span></em>, <em class="sig-param"><span class="n"><span
-                                    class="pre">drop_columns</span></span><span class="p"><span
-                                    class="pre">:</span></span> <span class="n"><span class="pre">Union</span><span
-                                    class="p"><span class="pre">[</span></span><span class="pre">str</span><span
-                                    class="p"><span class="pre">,</span> </span><span class="pre">List</span><span
-                                    class="p"><span class="pre">[</span></span><span class="pre">str</span><span
-                                    class="p"><span class="pre">]</span></span><span class="p"><span
-                                    class="pre">]</span></span></span> <span class="o"><span class="pre">=</span></span>
-                                    <span class="default_value"><span class="pre">False</span></span></em><span
-                                    class="sig-paren">)</span><a class="headerlink" href="#rnalysis.filtering.Filter"
-                                                                 title="Permalink to this definition">¶</a></dt>
-                                <dd><p>An all-purpose Filter.</p>
-                                    <p><strong>Attributes</strong></p>
-                                    <dl class="simple">
-                                        <dt>df: pandas DataFrame</dt>
-                                        <dd><p>A DataFrame that contains the DESeq output file contents. The DataFrame
-                                            is modified upon usage of filter operations. .</p>
-                                        </dd>
-                                        <dt>shape: tuple (rows, columns)</dt>
-                                        <dd><p>The dimensions of df.</p>
-                                        </dd>
-                                        <dt>columns: list</dt>
-                                        <dd><p>The columns of df.</p>
-                                        </dd>
-                                        <dt>fname: pathlib.Path</dt>
-                                        <dd><p>The path and filename for the purpose of saving df as a csv file. Updates
-                                            automatically when filter operations are applied.</p>
-                                        </dd>
-                                        <dt>index_set: set</dt>
-                                        <dd><p>All of the indices in the current DataFrame (which were not removed by
-                                            previously used filter methods) as a set.</p>
-                                        </dd>
-                                        <dt>index_string: string</dt>
-                                        <dd><p>A string of all feature indices in the current DataFrame separated by
-                                            newline.</p>
-                                        </dd>
-                                    </dl>
-<dl class="py method">
-    <dt class="sig sig-object py" id="rnalysis.filtering.Filter.__init__">
-        <span class="sig-name descname"><span class="pre">__init__</span></span><span class="sig-paren">(</span><em
-        class="sig-param"><span class="n"><span class="pre">fname</span></span><span class="p"><span
-        class="pre">:</span></span> <span class="n"><span class="pre">Union</span><span class="p"><span
-        class="pre">[</span></span><span class="pre">str</span><span class="p"><span class="pre">,</span> </span><span
-        class="pre">pathlib.Path</span><span class="p"><span class="pre">]</span></span></span></em>, <em
-        class="sig-param"><span class="n"><span class="pre">drop_columns</span></span><span class="p"><span class="pre">:</span></span>
-        <span class="n"><span class="pre">Union</span><span class="p"><span class="pre">[</span></span><span
-            class="pre">str</span><span class="p"><span class="pre">,</span> </span><span class="pre">List</span><span
-            class="p"><span class="pre">[</span></span><span class="pre">str</span><span class="p"><span
-            class="pre">]</span></span><span class="p"><span class="pre">]</span></span></span> <span class="o"><span
-            class="pre">=</span></span> <span class="default_value"><span class="pre">False</span></span></em><span
-        class="sig-paren">)</span><a class="headerlink" href="#rnalysis.filtering.Filter.__init__"
-                                     title="Permalink to this definition">¶</a></dt>
-=======
+      
+      <nav class="wy-nav-top" aria-label="top navigation">
+        
+          <i data-toggle="wy-nav-top" class="fa fa-bars"></i>
+          <a href="index.html">RNAlysis</a>
+        
+      </nav>
+
+
+      <div class="wy-nav-content">
+        
+        <div class="rst-content">
+        
+          
+
+
+
+
 
 
 
@@ -448,7 +246,6 @@
 <dl class="py method">
 <dt class="sig sig-object py" id="rnalysis.filtering.Filter.__init__">
 <span class="sig-name descname"><span class="pre">__init__</span></span><span class="sig-paren">(</span><em class="sig-param"><span class="n"><span class="pre">fname</span></span><span class="p"><span class="pre">:</span></span> <span class="n"><span class="pre">Union</span><span class="p"><span class="pre">[</span></span><span class="pre">str</span><span class="p"><span class="pre">,</span> </span><span class="pre">pathlib.Path</span><span class="p"><span class="pre">,</span> </span><span class="pre">tuple</span><span class="p"><span class="pre">]</span></span></span></em>, <em class="sig-param"><span class="n"><span class="pre">drop_columns</span></span><span class="p"><span class="pre">:</span></span> <span class="n"><span class="pre">Union</span><span class="p"><span class="pre">[</span></span><span class="pre">str</span><span class="p"><span class="pre">,</span> </span><span class="pre">List</span><span class="p"><span class="pre">[</span></span><span class="pre">str</span><span class="p"><span class="pre">]</span></span><span class="p"><span class="pre">]</span></span></span> <span class="o"><span class="pre">=</span></span> <span class="default_value"><span class="pre">False</span></span></em><span class="sig-paren">)</span><a class="headerlink" href="#rnalysis.filtering.Filter.__init__" title="Permalink to this definition">¶</a></dt>
->>>>>>> 84a84626
 <dd><dl class="field-list">
 <dt class="field-odd">Parameters</dt>
 <dd class="field-odd"><ul class="simple">
@@ -473,11 +270,7 @@
 <col style="width: 90%" />
 </colgroup>
 <tbody>
-<<<<<<< HEAD
-<tr class="row-odd"><td><p><a class="reference internal" href="rnalysis.filtering.Filter.biotypes.html#rnalysis.filtering.Filter.biotypes" title="rnalysis.filtering.Filter.biotypes"><code class="xref py py-obj docutils literal notranslate"><span class="pre">Filter.biotypes</span></code></a>([return_format, ref])</p></td>
-=======
 <tr class="row-odd"><td><p><a class="reference internal" href="rnalysis.filtering.Filter.biotypes.html#rnalysis.filtering.Filter.biotypes" title="rnalysis.filtering.Filter.biotypes"><code class="xref py py-obj docutils literal notranslate"><span class="pre">Filter.biotypes</span></code></a>([long_format, ref])</p></td>
->>>>>>> 84a84626
 <td><p>Returns a DataFrame of the biotypes in the Filter object and their count.</p></td>
 </tr>
 <tr class="row-even"><td><p><a class="reference internal" href="rnalysis.filtering.Filter.describe.html#rnalysis.filtering.Filter.describe" title="rnalysis.filtering.Filter.describe"><code class="xref py py-obj docutils literal notranslate"><span class="pre">Filter.describe</span></code></a>([percentiles])</p></td>
@@ -492,95 +285,6 @@
 <tr class="row-odd"><td><p><a class="reference internal" href="rnalysis.filtering.Filter.filter_by_attribute.html#rnalysis.filtering.Filter.filter_by_attribute" title="rnalysis.filtering.Filter.filter_by_attribute"><code class="xref py py-obj docutils literal notranslate"><span class="pre">Filter.filter_by_attribute</span></code></a>([attributes, …])</p></td>
 <td><p>Filters features according to user-defined attributes from an Attribute Reference Table.</p></td>
 </tr>
-<<<<<<< HEAD
-<tr class="row-even"><td><p><a class="reference internal" href="rnalysis.filtering.Filter.filter_percentile.html#rnalysis.filtering.Filter.filter_percentile" title="rnalysis.filtering.Filter.filter_percentile"><code class="xref py py-obj docutils literal notranslate"><span class="pre">Filter.filter_percentile</span></code></a>(percentile, column)</p></td>
-<td><p>Removes all entries above the specified percentile in the specified column.</p></td>
-</tr>
-<tr class="row-odd"><td><p><a class="reference internal" href="rnalysis.filtering.Filter.filter_top_n.html#rnalysis.filtering.Filter.filter_top_n" title="rnalysis.filtering.Filter.filter_top_n"><code class="xref py py-obj docutils literal notranslate"><span class="pre">Filter.filter_top_n</span></code></a>(by[, n, ascending, …])</p></td>
-<td><p>Sort the rows by the values of specified column or columns, then keep only the top ‘n’ rows.</p></td>
-</tr>
-<tr class="row-even"><td><p><a class="reference internal" href="rnalysis.filtering.Filter.head.html#rnalysis.filtering.Filter.head" title="rnalysis.filtering.Filter.head"><code class="xref py py-obj docutils literal notranslate"><span class="pre">Filter.head</span></code></a>([n])</p></td>
-<td><p>Return the first n rows of the Filter object.</p></td>
-</tr>
-<tr class="row-odd"><td><p><a class="reference internal" href="rnalysis.filtering.Filter.intersection.html#rnalysis.filtering.Filter.intersection" title="rnalysis.filtering.Filter.intersection"><code class="xref py py-obj docutils literal notranslate"><span class="pre">Filter.intersection</span></code></a>(*others[, return_type, …])</p></td>
-<td><p>Keep only the features that exist in ALL of the given Filter objects/sets.</p></td>
-</tr>
-<tr class="row-even"><td><p><a class="reference internal" href="rnalysis.filtering.Filter.number_filters.html#rnalysis.filtering.Filter.number_filters" title="rnalysis.filtering.Filter.number_filters"><code class="xref py py-obj docutils literal notranslate"><span class="pre">Filter.number_filters</span></code></a>(column, operator, value)</p></td>
-<td><p>Applay a number filter (greater than, equal, lesser than) on a particular column in the Filter object.</p></td>
-</tr>
-<tr class="row-odd"><td><p><a class="reference internal" href="rnalysis.filtering.Filter.print_features.html#rnalysis.filtering.Filter.print_features" title="rnalysis.filtering.Filter.print_features"><code class="xref py py-obj docutils literal notranslate"><span class="pre">Filter.print_features</span></code></a>()</p></td>
-<td><p>Print the feature indices in the Filter object, sorted alphabetically and separated by newline.</p></td>
-</tr>
-<tr class="row-even"><td><p><a class="reference internal" href="rnalysis.filtering.Filter.save_csv.html#rnalysis.filtering.Filter.save_csv" title="rnalysis.filtering.Filter.save_csv"><code class="xref py py-obj docutils literal notranslate"><span class="pre">Filter.save_csv</span></code></a>([alt_filename])</p></td>
-<td><p>Saves the current filtered data to a .csv file.</p></td>
-</tr>
-<tr class="row-odd"><td><p><a class="reference internal" href="rnalysis.filtering.Filter.sort.html#rnalysis.filtering.Filter.sort" title="rnalysis.filtering.Filter.sort"><code class="xref py py-obj docutils literal notranslate"><span class="pre">Filter.sort</span></code></a>(by[, ascending, na_position, …])</p></td>
-<td><p>Sort the rows by the values of specified column or columns.</p></td>
-</tr>
-<tr class="row-even"><td><p><a class="reference internal" href="rnalysis.filtering.Filter.split_by_attribute.html#rnalysis.filtering.Filter.split_by_attribute" title="rnalysis.filtering.Filter.split_by_attribute"><code class="xref py py-obj docutils literal notranslate"><span class="pre">Filter.split_by_attribute</span></code></a>(attributes[, ref])</p></td>
-<td><p>Splits the Filter object into multiple Filter objects,         each corresponding to one of the specified Attribute Reference Table attributes.</p></td>
-</tr>
-<tr class="row-odd"><td><p><a class="reference internal" href="rnalysis.filtering.Filter.split_by_percentile.html#rnalysis.filtering.Filter.split_by_percentile" title="rnalysis.filtering.Filter.split_by_percentile"><code class="xref py py-obj docutils literal notranslate"><span class="pre">Filter.split_by_percentile</span></code></a>(percentile, column)</p></td>
-<td><p>Splits the Filter object into two Filter objects:         below and above the specified percentile in the spcfieid column.</p></td>
-</tr>
-<tr class="row-even"><td><p><a class="reference internal" href="rnalysis.filtering.Filter.symmetric_difference.html#rnalysis.filtering.Filter.symmetric_difference" title="rnalysis.filtering.Filter.symmetric_difference"><code class="xref py py-obj docutils literal notranslate"><span class="pre">Filter.symmetric_difference</span></code></a>(other[, return_type])</p></td>
-<td><p>Returns a set/string of the WBGene indices that exist either in the first Filter object/set OR the second,         but NOT in both (set symmetric difference).</p></td>
-</tr>
-<tr class="row-odd"><td><p><a class="reference internal" href="rnalysis.filtering.Filter.tail.html#rnalysis.filtering.Filter.tail" title="rnalysis.filtering.Filter.tail"><code class="xref py py-obj docutils literal notranslate"><span class="pre">Filter.tail</span></code></a>([n])</p></td>
-    <td><p>Return the last n rows of the Filter object.</p></td>
-</tr>
-<tr class="row-even">
-    <td><p><a class="reference internal"
-              href="rnalysis.filtering.Filter.text_filters.html#rnalysis.filtering.Filter.text_filters"
-              title="rnalysis.filtering.Filter.text_filters"><code
-        class="xref py py-obj docutils literal notranslate"><span class="pre">Filter.text_filters</span></code></a>(column, operator, value)
-    </p></td>
-    <td><p>Applay a text filter (equals, contains, starts with, ends with) on a particular column in the Filter
-        object.</p></td>
-</tr>
-<tr class="row-odd">
-    <td><p><a class="reference internal" href="rnalysis.filtering.Filter.union.html#rnalysis.filtering.Filter.union"
-              title="rnalysis.filtering.Filter.union"><code class="xref py py-obj docutils literal notranslate"><span
-        class="pre">Filter.union</span></code></a>(*others[, return_type])</p></td>
-    <td><p>Returns a set/string of the union of WBGene indices between multiple Filter objects (the indices that exist
-        in at least one of the Filter objects/sets).</p></td>
-</tr>
-</tbody>
-</table>
-                        </section>
-
-
-           </div>
-
-                </div>
-                <footer>
-                    <div class="rst-footer-buttons" role="navigation" aria-label="footer navigation">
-                        <a href="rnalysis.filtering.Filter.biotypes.html" class="btn btn-neutral float-right"
-                           title="rnalysis.filtering.Filter.biotypes" accesskey="n" rel="next">Next <span
-                            class="fa fa-arrow-circle-right" aria-hidden="true"></span></a>
-                        <a href="rnalysis.filtering.DESeqFilter.volcano_plot.html" class="btn btn-neutral float-left"
-                           title="rnalysis.filtering.DESeqFilter.volcano_plot" accesskey="p" rel="prev"><span
-                            class="fa fa-arrow-circle-left" aria-hidden="true"></span> Previous</a>
-                    </div>
-
-                    <hr/>
-
-                    <div role="contentinfo">
-                        <p>
-                            &#169; Copyright 2019, Guy Teichman.
-
-                        </p>
-                    </div>
-
-
-                    Built with <a href="https://www.sphinx-doc.org/">Sphinx</a> using a
-
-                    <a href="https://github.com/readthedocs/sphinx_rtd_theme">theme</a>
-
-                    provided by <a href="https://readthedocs.org">Read the Docs</a>.
-
-                </footer>
-=======
 <tr class="row-even"><td><p><a class="reference internal" href="rnalysis.filtering.Filter.filter_missing_values.html#rnalysis.filtering.Filter.filter_missing_values" title="rnalysis.filtering.Filter.filter_missing_values"><code class="xref py py-obj docutils literal notranslate"><span class="pre">Filter.filter_missing_values</span></code></a>([columns, …])</p></td>
 <td><p>Remove all rows whose values in the specified columns are missing (NaN).</p></td>
 </tr>
@@ -658,29 +362,24 @@
     provided by <a href="https://readthedocs.org">Read the Docs</a>. 
 
 </footer>
->>>>>>> 84a84626
         </div>
       </div>
 
     </section>
 
   </div>
-
-<<<<<<< HEAD
-
-<script type="text/javascript">
-    jQuery(function () {
-        SphinxRtdTheme.Navigation.enable(true);
-    });
-</script>
-=======
+  
+
   <script type="text/javascript">
       jQuery(function () {
           SphinxRtdTheme.Navigation.enable(true);
       });
   </script>
->>>>>>> 84a84626
-
+
+  
+  
+    
+   
 
 </body>
 </html>